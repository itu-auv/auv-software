--- conflicted
+++ resolved
@@ -31,12 +31,6 @@
       <param name="rate" value="$(arg control_rate)" />
     </node>
 
-<<<<<<< HEAD
-    <node name="underwater_effect_node" pkg="auv_sim_bridge" type="sea_mock.py" output="screen" if="$(arg underwater_effect)">
-    </node>
-
-=======
->>>>>>> 69076d60
     <!-- Ball Dropper Service Node -->
     <node name="drop_ball_server" pkg="auv_sim_bridge" type="sim_bin_mock.py" output="screen">
       <remap from="actuators/ball_dropper/drop" to="actuators/ball_dropper/drop" />
