--- conflicted
+++ resolved
@@ -32,20 +32,18 @@
       <remap from="set_object_transform" to="map/set_object_transform" />
     </node>
 
-<<<<<<< HEAD
     <node name="pointcloud_filter_node" pkg="auv_mapping" type="realsense_filter_node" output="screen">
       <remap from="camera/depth/color/points" to="camera/depth/color/points" />
       <remap from="dvl/altitude" to="sensors/dvl/altitude" />
       <remap from="pressure_sensor/depth" to="sensors/external_pressure_sensor/depth" />
       <remap from="points_filtered" to="points_filtered" />
     </node>
-=======
+
     <node pkg="auv_mapping" type="bin_trajectory_publisher.py" name="bin_trajectory_publisher">
       <rosparam command="load" file="$(find auv_mapping)/config/bin_trajectory_publisher_params.yaml" />
       <remap from="toggle_bin_trajectory" to="toggle_bin_trajectory" />
       <remap from="set_object_transform" to="map/set_object_transform" />
     </node>
 
->>>>>>> 45c8af67
   </group>
 </launch>