<?xml version="1.0"?>
<launch>
  <arg name="namespace" default="taluy" />
  <arg name="control_rate" default="10" />
  <arg name="static_frame" default="odom" />
<<<<<<< HEAD
=======
  <arg name="target_gate_frame" default="gate_shark_link" />
>>>>>>> 81707263
  <arg name="pool_depth" default="2.2" />
  <arg name="torpedo_frame" default="torpedo_map_link" />
  <arg name="torpedo_realsense_frame" default="torpedo_map_link_closest" />
  <arg name="torpedo_hole_frame" default="torpedo_hole_upper_link" />

  <group ns="$(arg namespace)">
    <node pkg="auv_detection" type="camera_detection_pose_estimator.py" name="camera_detection_pose_estimator" output="screen">
      <param name="pool_depth" value="$(arg pool_depth)" />
      <remap from="object_transform_updates" to="map/object_transform_updates" />
      <remap from="odom_pressure" to="localization/odom_pressure" />
      <remap from="enable_front_camera_detections" to="vision/enable_front_camera_detections"/>
      <remap from="enable_bottom_camera_detections" to="vision/enable_bottom_camera_detections"/>
      <remap from="set_front_camera_focus" to="vision/set_front_camera_focus"/>
    </node>

    <node pkg="auv_mapping" type="object_map_tf_server_node" name="object_map_tf_server_node">
      <param name="rate" value="$(arg control_rate)" />
      <param name="static_frame" value="$(arg static_frame)" />
      <param name="distance_threshold" value="4.0" />

      <remap from="set_object_transform" to="map/set_object_transform" />
      <remap from="clear_object_transforms" to="map/clear_object_transforms" />
      <remap from="object_transform_updates" to="map/object_transform_updates" />
    </node>

    <node pkg="auv_mapping" type="gate_trajectory_publisher.py" name="gate_trajectory_publisher">
      <rosparam command="load" file="$(find auv_mapping)/config/gate_trajectory_publisher_params.yaml" />
      <rosparam command="load" file="$(find auv_smach)/config/mission_target_selection.yaml" />
      <remap from="toggle_gate_trajectory" to="toggle_gate_trajectory" />
      <remap from="set_object_transform" to="map/set_object_transform" />
    </node>

    <node pkg="auv_mapping" type="bin_trajectory_publisher.py" name="bin_trajectory_publisher">
      <rosparam command="load" file="$(find auv_mapping)/config/bin_trajectory_publisher_params.yaml" />
      <remap from="toggle_bin_trajectory" to="toggle_bin_trajectory" />
      <remap from="set_object_transform" to="map/set_object_transform" />
    </node>

    <node name="pointcloud_filter_node" pkg="auv_mapping" type="realsense_filter_node" output="screen">
      <remap from="camera/depth/color/points" to="camera/depth/color/points" />
      <remap from="dvl/altitude" to="sensors/dvl/altitude" />
      <remap from="pressure_sensor/depth" to="sensors/external_pressure_sensor/depth" />
      <remap from="points_filtered" to="points_filtered" />
    </node>

    <node pkg="auv_mapping" type="torpedo_frame_publisher.py" name="torpode_frame_publisher" output="screen">
      <rosparam command="load" file="$(find auv_mapping)/config/torpedo_frame_publisher_params.yaml" />
      <param name="torpedo_frame" value="$(arg torpedo_frame)" />
      <param name="torpedo_realsense_frame" value="$(arg torpedo_realsense_frame)" />
      <param name="torpedo_hole_frame" value="$(arg torpedo_hole_frame)" />
      <remap from="set_transform_torpedo_target_frame" to="set_transform_torpedo_target_frame" />
      <remap from="set_transform_torpedo_realsense_target_frame" to="set_transform_torpedo_realsense_target_frame" />
      <remap from="set_transform_torpedo_hole_target_frame" to="set_transform_torpedo_hole_target_frame" />
      <remap from="set_object_transform" to="map/set_object_transform" />
    </node>
  </group>
</launch><|MERGE_RESOLUTION|>--- conflicted
+++ resolved
@@ -3,10 +3,7 @@
   <arg name="namespace" default="taluy" />
   <arg name="control_rate" default="10" />
   <arg name="static_frame" default="odom" />
-<<<<<<< HEAD
-=======
   <arg name="target_gate_frame" default="gate_shark_link" />
->>>>>>> 81707263
   <arg name="pool_depth" default="2.2" />
   <arg name="torpedo_frame" default="torpedo_map_link" />
   <arg name="torpedo_realsense_frame" default="torpedo_map_link_closest" />
