--- conflicted
+++ resolved
@@ -33,7 +33,6 @@
       <remap from="set_object_transform" to="map/set_object_transform" />
     </node>
 
-<<<<<<< HEAD
     <node pkg="auv_mapping" type="torpedo_frame_publisher.py" name="torpode_frame_publisher" output="screen">
       <rosparam command="load" file="$(find auv_mapping)/config/torpedo_frame_publisher_params.yaml" />
       <param name="torpedo_frame" value="$(arg torpedo_frame)" />
@@ -42,12 +41,12 @@
       <remap from="set_transform_torpedo_realsense_target_frame" to="set_transform_torpedo_realsense_target_frame" />
       <remap from="set_transform_torpedo_hole_target_frame" to="set_transform_torpedo_hole_target_frame" />
       <remap from="set_object_transform" to="map/set_object_transform" />
-=======
+    </node>
+
     <node name="pointcloud_filter_node" pkg="auv_mapping" type="realsense_filter_node" output="screen">
       <remap from="camera/depth/color/points" to="camera/depth/color/points" />
       <remap from="dvl/altitude" to="sensors/dvl/altitude" />
       <remap from="pressure_sensor/depth" to="sensors/external_pressure_sensor/depth" />
->>>>>>> 2a8150a4
     </node>
   </group>
 </launch>