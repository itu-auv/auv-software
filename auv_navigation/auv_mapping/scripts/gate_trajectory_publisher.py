--- conflicted
+++ resolved
@@ -37,10 +37,9 @@
         self.entrance_frame = "gate_entrance"
         self.exit_frame = "gate_exit"
 
-<<<<<<< HEAD
         # Load gate frame parameters from YAML
-        self.gate_frame_1 = rospy.get_param("~gate_frame_1", "gate_blue_arrow_link")
-        self.gate_frame_2 = rospy.get_param("~gate_frame_2", "gate_red_arrow_link")
+        self.gate_frame_1 = rospy.get_param("~gate_frame_1", "gate_shark_link")
+        self.gate_frame_2 = rospy.get_param("~gate_frame_2", "gate_shawfish_link")
 
         # Verify that we have valid frame names
         if not all([self.gate_frame_1, self.gate_frame_2]):
@@ -62,11 +61,6 @@
         # Set gate target frame based on target selection
         self.target_gate_frame = mission_targets[target_selection]["gate_target_frame"]
 
-=======
-        # Gate frames
-        self.gate_frame_1 = rospy.get_param("~gate_frame_1", "gate_shark_link")
-        self.gate_frame_2 = rospy.get_param("~gate_frame_2", "gate_sawfish_link")
->>>>>>> 81707263
         self.set_enable_service = rospy.Service(
             "toggle_gate_trajectory", SetBool, self.handle_enable_service
         )
@@ -75,12 +69,6 @@
         self.exit_offset = rospy.get_param("~exit_offset", 1.4)
         self.z_offset = rospy.get_param("~z_offset", 0.5)
         self.parallel_shift_offset = rospy.get_param("~parallel_shift_offset", 0.15)
-<<<<<<< HEAD
-=======
-        self.target_gate_frame = rospy.get_param(
-            "~target_gate_frame", "gate_shark_link"
-        )
->>>>>>> 81707263
 
         # Threshold for gate link separation
         self.MIN_GATE_SEPARATION_THRESHOLD = 0.15
