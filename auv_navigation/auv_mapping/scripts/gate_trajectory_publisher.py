--- conflicted
+++ resolved
@@ -37,7 +37,6 @@
 
         self.offset_add = rospy.get_param("~offset_add", 1.0)
         self.offset_subtract = rospy.get_param("~offset_subtract", 1.7)
-<<<<<<< HEAD
 
         self.target_gate_frame = rospy.get_param(
             "~target_gate_frame", "gate_blue_arrow_link"
@@ -133,128 +132,7 @@
         entrance_pose = Pose()
         entrance_pose.position = Point(*entrance_position)
         entrance_pose.orientation = Quaternion(*entrance_quat)
-
-=======
-
-        self.target_gate_frame = rospy.get_param(
-            "~target_gate_frame", "gate_blue_arrow_link"
-        )
-
-    def assign_selected_gate_translations(
-        self,
-        gate_link_1_translation: Tuple[float, float, float],
-        gate_link_2_translation: Tuple[float, float, float],
-    ) -> Tuple[Tuple[float, float, float], Tuple[float, float, float]]:
-        """
-        Determines selected_gate_link and other_gate_link based on self.target_gate_frame.
-
-        Returns:
-            tuple: (selected_gate_link_translation, other_gate_link_translation)
-        """
-        if self.target_gate_frame == self.gate_frame_1:
-            selected_gate_link_translation = gate_link_1_translation
-            other_gate_link_translation = gate_link_2_translation
-        elif self.target_gate_frame == self.gate_frame_2:
-            selected_gate_link_translation = gate_link_2_translation
-            other_gate_link_translation = gate_link_1_translation
-        else:
-            raise ValueError("Invalid selected gate frame")
-        return selected_gate_link_translation, other_gate_link_translation
-
-    def compute_entrance_and_exit(
-        self,
-        selected_gate_link_translation: Tuple[float, float, float],
-        other_gate_link_translation: Tuple[float, float, float],
-    ) -> Tuple[Pose, Pose]:
-        """
-        Compute entrance and exit transforms based on the positions of the selected_gate_link and other_gate_link
-
-        1. Define a perpendicular unit vector to the line between the two gate links.
-        2. Calculate the two shifted positions:
-            - One created by adding the respective offset in the perpendicular line (shifted_position_add).
-            - One created by subtracting the respective offset in the perpendicular line (shifted_position_subtract).
-        3. Determine which shifted position is closer to the world origin, and assign it as the entrance.
-            The other shifted position is assigned as the exit.
-        """
-
-        MIN_GATE_SEPARATION_THRESHOLD = 0.15
-
-        dx = other_gate_link_translation[0] - selected_gate_link_translation[0]
-        dy = other_gate_link_translation[1] - selected_gate_link_translation[1]
-
-        length = math.sqrt(dx**2 + dy**2)
-        if length < MIN_GATE_SEPARATION_THRESHOLD:
-            raise ValueError(
-                "The gate links are almost identical or at the same position"
-            )
-
-        # Perpendicular unit vector to the line connecting selected_gate_link and other_gate_link frames.
-        # For D = (dx, dy), a perpendicular vector is N = (-dy, dx).
-        unit_perpendicular_x = -dy / length
-        unit_perpendicular_y = dx / length
-
-        # Calculate new positions by applying the perpendicular offsets.
-        shifted_position_add: Tuple[float, float, float] = (
-            selected_gate_link_translation[0] + unit_perpendicular_x * self.offset_add,
-            selected_gate_link_translation[1] + unit_perpendicular_y * self.offset_add,
-            selected_gate_link_translation[2],
-        )
-
-        shifted_position_subtract: Tuple[float, float, float] = (
-            selected_gate_link_translation[0]
-            - unit_perpendicular_x * self.offset_subtract,
-            selected_gate_link_translation[1]
-            - unit_perpendicular_y * self.offset_subtract,
-            selected_gate_link_translation[2],
-        )
-        # Calculate orientations so that the frames both look at the selected gate link.
-        angle_add = math.atan2(
-            selected_gate_link_translation[1] - shifted_position_add[1],
-            selected_gate_link_translation[0] - shifted_position_add[0],
-        )
-        angle_subtract = math.atan2(
-            selected_gate_link_translation[1] - shifted_position_subtract[1],
-            selected_gate_link_translation[0] - shifted_position_subtract[0],
-        )
-        shifted_quat_add = tf_conversions.transformations.quaternion_from_euler(
-            0, 0, angle_add
-        )
-        shifted_quat_subtract = tf_conversions.transformations.quaternion_from_euler(
-            0, 0, angle_subtract
-        )
-
-        # Determine which computed position is closer to the world origin.
-        distance_to_shifted_add = math.sqrt(
-            shifted_position_add[0] ** 2 + shifted_position_add[1] ** 2
-        )
-        distance_to_shifted_subtract = math.sqrt(
-            shifted_position_subtract[0] ** 2 + shifted_position_subtract[1] ** 2
-        )
-
-        # Whichever is closer to odom is the entrance
-        # The other is the exit
-        if distance_to_shifted_add < distance_to_shifted_subtract:
-            entrance_position, entrance_quat = (
-                shifted_position_add,
-                shifted_quat_add,
-            )
-            exit_position, exit_quat = (
-                shifted_position_subtract,
-                shifted_quat_subtract,
-            )
-        else:
-            entrance_position, entrance_quat = (
-                shifted_position_subtract,
-                shifted_quat_subtract,
-            )
-            exit_position, exit_quat = (shifted_position_add, shifted_quat_add)
-
-        # Finally, create the entrance and exit poses
-        entrance_pose = Pose()
-        entrance_pose.position = Point(*entrance_position)
-        entrance_pose.orientation = Quaternion(*entrance_quat)
-
->>>>>>> f1dc9b9b
+        
         exit_pose = Pose()
         exit_pose.position = Point(*exit_position)
         exit_pose.orientation = Quaternion(*exit_quat)
@@ -263,11 +141,7 @@
 
     def create_trajectory_frames(self) -> None:
         """
-<<<<<<< HEAD
         Look up the current transforms, compute entrance and exit transforms, and broadcast them relative to target_gate_frame
-=======
-        Look up the current transforms, compute entrance and exit transforms, and broadcast them
->>>>>>> f1dc9b9b
         """
         try:
             transform_gate_link_1 = self.tf_buffer.lookup_transform(
@@ -284,11 +158,7 @@
             rospy.logwarn(f"TF lookup failed: {e}")
             return
 
-<<<<<<< HEAD
         # Extract the translations (still in odom frame)
-=======
-        # Extract the translations
->>>>>>> f1dc9b9b
         gate_link_1_translation = self.get_translation(transform_gate_link_1)
         gate_link_2_translation = self.get_translation(transform_gate_link_2)
 
@@ -299,20 +169,12 @@
             )
         )
 
-<<<<<<< HEAD
         # Compute the entrance and exit frames relative to selected gate frame
-=======
-        # Compute the entrance and exit frames from selected and other gate link translations
->>>>>>> f1dc9b9b
         entrance_pose, exit_pose = self.compute_entrance_and_exit(
             selected_gate_link_translation, other_gate_link_translation
         )
 
-<<<<<<< HEAD
         # Create TransformStamped messages for entrance and exit relative to target_gate_frame
-=======
-        # Create TransformStamped messages for entrance and exit
->>>>>>> f1dc9b9b
         entrance_transform = self.build_transform_message(
             self.entrance_frame, entrance_pose
         )
@@ -336,16 +198,9 @@
         child_frame_id: str,
         pose: Pose,
     ) -> TransformStamped:
-<<<<<<< HEAD
         t = geometry_msgs.msg.TransformStamped()
         t.header.stamp = rospy.Time.now()
         t.header.frame_id = self.target_gate_frame
-=======
-
-        t = geometry_msgs.msg.TransformStamped()
-        t.header.stamp = rospy.Time.now()
-        t.header.frame_id = self.odom_frame
->>>>>>> f1dc9b9b
         t.child_frame_id = child_frame_id
         t.transform.translation = pose.position
         t.transform.rotation = pose.orientation
