--- conflicted
+++ resolved
@@ -12,7 +12,6 @@
   roscpp
   tf2_ros
   sensor_msgs
-<<<<<<< HEAD
   message_filters
   pcl_ros
   pcl_conversions
@@ -21,13 +20,6 @@
   image_geometry
   cv_bridge
   ultralytics_ros
-=======
-  std_msgs
-  pcl_ros
-  pcl_conversions
-  octomap_ros
-  octomap_msgs
->>>>>>> 18eb3dc4
 )
 
 find_package(PCL REQUIRED)
@@ -54,13 +46,8 @@
 catkin_package(
   INCLUDE_DIRS include
   LIBRARIES object_position_filter
-<<<<<<< HEAD
   CATKIN_DEPENDS roscpp tf2_ros geometry_msgs auv_msgs sensor_msgs message_filters pcl_ros pcl_conversions vision_msgs visualization_msgs image_geometry cv_bridge ultralytics_ros
   DEPENDS OpenCV PCL
-=======
-  CATKIN_DEPENDS roscpp tf2 tf2_ros geometry_msgs auv_msgs sensor_msgs std_msgs pcl_ros pcl_conversions
-  DEPENDS OpenCV
->>>>>>> 18eb3dc4
 )
 
 include_directories(
@@ -103,7 +90,6 @@
   object_position_filter
 )
 
-<<<<<<< HEAD
 # Process Tracker With Cloud
 add_executable(process_tracker_with_cloud
   src/process_tracker_with_cloud.cpp
@@ -116,12 +102,10 @@
 )
 
 install(TARGETS object_map_tf_server_node object_position_filter process_tracker_with_cloud
-=======
 add_executable(realsense_filter_node src/realsense_filter.cpp)
 target_link_libraries(realsense_filter_node ${catkin_LIBRARIES})
 
 install(TARGETS object_map_tf_server_node object_position_filter realsense_filter_node
->>>>>>> 18eb3dc4
   ARCHIVE DESTINATION ${CATKIN_PACKAGE_LIB_DESTINATION}
   LIBRARY DESTINATION ${CATKIN_PACKAGE_LIB_DESTINATION}
   RUNTIME DESTINATION ${CATKIN_PACKAGE_BIN_DESTINATION}
