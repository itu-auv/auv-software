--- conflicted
+++ resolved
@@ -12,13 +12,10 @@
   roscpp
   tf2
   tf2_ros
-<<<<<<< HEAD
   sensor_msgs
   std_msgs
   pcl_ros
   pcl_conversions
-=======
->>>>>>> 9f4ae336
   octomap_ros
   octomap_msgs
 )
@@ -45,11 +42,7 @@
 catkin_package(
   INCLUDE_DIRS include
   LIBRARIES object_position_filter
-<<<<<<< HEAD
-  CATKIN_DEPENDS roscpp tf2 tf2_ros geometry_msgs auv_msgs sensor_msgs std_msgs pcl_ros pcl_conversions
-=======
-  CATKIN_DEPENDS roscpp tf2 tf2_ros geometry_msgs auv_msgs octomap_msgs octomap_ros
->>>>>>> 9f4ae336
+  CATKIN_DEPENDS roscpp tf2 tf2_ros geometry_msgs auv_msgs sensor_msgs std_msgs pcl_ros pcl_conversions octomap_ros octomap_msgs octomap_ros
   DEPENDS OpenCV
 )
 
