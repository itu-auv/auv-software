--- conflicted
+++ resolved
@@ -1,14 +1,9 @@
 ---
 sensors/external_pressure_sensor:
-<<<<<<< HEAD
-  depth_covariance: 4.777569474e-08
-  depth_offset: -0.5658
-=======
   depth_covariance: 7.864249821e-06
   # inside morono valley pool: 7.864249821e-06
   # on land: 4.777569474e-08
   depth_offset: -0.594489776266890
->>>>>>> 91a55d81
 
 sensors/dvl:
   covariance:
