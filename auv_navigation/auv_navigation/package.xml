<?xml version="1.0"?>
<package format="2">
  <name>auv_navigation</name>
  <version>0.1.0</version>
  <description>The auv_navigation package</description>
  <maintainer email="senceryazici@gmail.com">Sencer Yazici</maintainer>
  <author email="senceryazici@gmail.com">Sencer Yazici</author>
  <license>BSD-3-Clause</license>
  <buildtool_depend>catkin</buildtool_depend>
  <depend>auv_mapping</depend>
  <depend>auv_localization</depend>
<<<<<<< HEAD
  <depend>rospy</depend>
  <depend>actionlib</depend>
  <depend>nav_msgs</depend>
  <depend>geometry_msgs</depend>
  <depend>tf2_ros</depend>
  <depend>auv_msgs</depend>

=======
>>>>>>> b89bcc82
  <export>

  </export>
</package><|MERGE_RESOLUTION|>--- conflicted
+++ resolved
@@ -9,16 +9,13 @@
   <buildtool_depend>catkin</buildtool_depend>
   <depend>auv_mapping</depend>
   <depend>auv_localization</depend>
-<<<<<<< HEAD
   <depend>rospy</depend>
   <depend>actionlib</depend>
   <depend>nav_msgs</depend>
   <depend>geometry_msgs</depend>
   <depend>tf2_ros</depend>
   <depend>auv_msgs</depend>
-
-=======
->>>>>>> b89bcc82
+  
   <export>
 
   </export>
