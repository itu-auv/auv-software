<?xml version="1.0"?>
<launch>
  <arg name="namespace" default="taluy" />

  <group ns="$(arg namespace)">
    <node
      pkg="auv_navigation"
      type="follow_path_action_server.py"
      name="follow_path_action_server"
      output="screen">
    </node>
    <node
      pkg="auv_navigation"
<<<<<<< HEAD
      type="lane_calculator_node.py"
      name="lane_calculator_node"
      output="screen">
      <rosparam file="$(find auv_navigation)/config/lane_calculator.yaml" command="load" />
=======
      type="path_planner_node.py"
      name="path_planner_node"
      output="screen">
>>>>>>> eb676701
    </node>
  </group>
</launch><|MERGE_RESOLUTION|>--- conflicted
+++ resolved
@@ -11,16 +11,16 @@
     </node>
     <node
       pkg="auv_navigation"
-<<<<<<< HEAD
       type="lane_calculator_node.py"
       name="lane_calculator_node"
       output="screen">
       <rosparam file="$(find auv_navigation)/config/lane_calculator.yaml" command="load" />
-=======
+    </node>
+    <node
+      pkg="auv_navigation"
       type="path_planner_node.py"
       name="path_planner_node"
       output="screen">
->>>>>>> eb676701
     </node>
   </group>
 </launch>