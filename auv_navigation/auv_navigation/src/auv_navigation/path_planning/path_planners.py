--- conflicted
+++ resolved
@@ -124,7 +124,6 @@
 
             while (rospy.Time.now() - start_time).to_sec() < self.path_creation_timeout:
                 try:
-<<<<<<< HEAD
                     if not return_home:
                         if entrance_path is None:
                             entrance_path = self.straight_path_to_frame(
@@ -152,21 +151,7 @@
                                 target_angle_offset=np.pi,  # Target gate_entrance_frame rotated 180 deg
                                 n_turns=0,
                             )
-=======
-                    # create the first segment
-                    if entrance_path is None:
-                        entrance_path = self.straight_path_to_frame(
-                            source_frame=self.base_link_frame,
-                            target_frame=self.gate_entrance_frame,
-                        )
-                    # create the second segment
-                    if exit_path is None:
-                        exit_path = self.straight_path_to_frame(
-                            source_frame=self.gate_entrance_frame,
-                            target_frame=self.gate_exit_frame,
-                            n_turns=0,
-                        )
->>>>>>> 08e8b2d8
+
                     if entrance_path is not None and exit_path is not None:
                         return [entrance_path, exit_path]
                     rospy.logwarn(
