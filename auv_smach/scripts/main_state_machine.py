--- conflicted
+++ resolved
@@ -18,7 +18,6 @@
     def __init__(self):
         self.previous_enabled = False
 
-<<<<<<< HEAD
         # Parameters
         self.gate_params = rospy.get_param("~gate_task", {})
         self.red_buoy_params = rospy.get_param("~red_buoy_task", {})
@@ -26,60 +25,7 @@
         self.bin_params = rospy.get_param("~bin_task", {})
         self.octagon_params = rospy.get_param("~octagon_task", {})
         self.mission_params = rospy.get_param("~mission_params", {})
-=======
-        # Get target selection from YAML
-        self.target_selection = rospy.get_param("~target_selection", "shark")
-        self.mission_targets = rospy.get_param(
-            "~mission_targets",
-            {
-                "shark": {
-                    "gate_target_frame": "gate_shark_link",
-                    "red_buoy_direction": "ccw",
-                    "slalom_direction": "left_side",
-                    "bin_target_frame": "bin_shark_link",
-                    "torpedo_target_frame": "torpedo_hole_shark_link",
-                    "octagon_target_frame": "octagon_shark_link",
-                },
-                "sawfish": {
-                    "gate_target_frame": "gate_sawfish_link",
-                    "red_buoy_direction": "cw",
-                    "slalom_direction": "right_side",
-                    "bin_target_frame": "bin_sawfish_link",
-                    "torpedo_target_frame": "torpedo_hole_sawfish_link",
-                    "octagon_target_frame": "octagon_sawfish_link",
-                },
-            },
-        )
 
-        self.gate_search_depth = -0.7
-        self.gate_depth = -1.35
-
-        self.slalom_depth = -1.3
-
-        self.red_buoy_radius = 2.2
-        self.red_buoy_depth = -0.7
-
-        self.torpedo_map_depth = -1.45
-        self.torpedo_target_frame = "torpedo_target"
-        self.torpedo_realsense_target_frame = "torpedo_target_realsense"
-        self.torpedo_fire_frame = "torpedo_fire_frame"
-        self.torpedo_shark_fire_frame = "torpedo_shark_fire_frame"
-        self.torpedo_sawfish_fire_frame = "torpedo_sawfish_fire_frame"
-
-        self.bin_front_look_depth = -0.9
-        self.bin_bottom_look_depth = -0.7
-
-        self.octagon_depth = -1.0
-
-        # Set parameters based on target selection
-        self.target_frames = self.mission_targets[self.target_selection]
-        self.red_buoy_direction = self.target_frames["red_buoy_direction"]
-        # self.slalom_direction = self.target_frames["slalom_direction"]
-        # self.bin_target_frame = self.target_frames["bin_target_frame"]
-        # self.torpedo_target_frame = self.target_frames["torpedo_target_frame"]
-        # self.octagon_target_frame = self.target_frames["octagon_target_frame"]
-        # self.gate_target_frame = self.target_frames["gate_target_frame"]
->>>>>>> 3cbbd9fb
 
         test_mode = rospy.get_param("~test_mode", False)
         # Get test states from ROS param
@@ -102,51 +48,14 @@
         # Map state names to their corresponding classes and parameters
         state_mapping = {
             "INITIALIZE": (InitializeState, {}),
-<<<<<<< HEAD
             "NAVIGATE_THROUGH_GATE": (NavigateThroughGateState, {}),
-            "NAVIGATE_TO_TORPEDO_TASK": (TorpedoTaskState, {}),
-=======
-            "NAVIGATE_THROUGH_GATE": (
-                NavigateThroughGateState,
-                {
-                    "gate_depth": self.gate_depth,
-                    "gate_search_depth": self.gate_search_depth,
-                },
-            ),
             "NAVIGATE_THROUGH_SLALOM": (
                 NavigateThroughSlalomState,
                 {
                     "slalom_depth": self.slalom_depth,
                 },
             ),
-            "NAVIGATE_AROUND_RED_BUOY": (
-                RotateAroundBuoyState,
-                {
-                    "radius": self.red_buoy_radius,
-                    "direction": self.red_buoy_direction,
-                    "red_buoy_depth": self.red_buoy_depth,
-                },
-            ),
-            "NAVIGATE_TO_TORPEDO_TASK": (
-                TorpedoTaskState,
-                {
-                    "torpedo_map_depth": self.torpedo_map_depth,
-                    "torpedo_target_frame": self.torpedo_target_frame,
-                    "torpedo_realsense_target_frame": self.torpedo_realsense_target_frame,
-                    "torpedo_fire_frames": (
-                        [
-                            self.torpedo_shark_fire_frame,
-                            self.torpedo_sawfish_fire_frame,
-                        ]
-                        if self.target_selection == "shark"
-                        else [
-                            self.torpedo_sawfish_fire_frame,
-                            self.torpedo_shark_fire_frame,
-                        ]
-                    ),
-                },
-            ),
->>>>>>> 3cbbd9fb
+            "NAVIGATE_TO_TORPEDO_TASK": (TorpedoTaskState, {}),
             "NAVIGATE_TO_BIN_TASK": (
                 BinTaskState,
                 {},
