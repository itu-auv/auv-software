--- conflicted
+++ resolved
@@ -19,7 +19,6 @@
 
         # USER EDIT
         self.gate_depth = -1.5
-<<<<<<< HEAD
         # Get target selection from YAML
         self.target_selection = rospy.get_param("~target_selection", "blue")
         self.mission_targets = rospy.get_param(
@@ -43,10 +42,7 @@
                 },
             },
         )
-=======
         self.gate_search_depth = -0.7
-        self.target_gate_link = "gate_blue_arrow_link"
->>>>>>> 714925b3
 
         self.red_buoy_radius = 2.2
         self.red_buoy_depth = -0.7
@@ -101,11 +97,8 @@
                 NavigateThroughGateState,
                 {
                     "gate_depth": self.gate_depth,
-<<<<<<< HEAD
                     "gate_target_frame": self.gate_target_frame,
-=======
                     "gate_search_depth": self.gate_search_depth,
->>>>>>> 714925b3
                 },
             ),
             "NAVIGATE_AROUND_RED_BUOY": (
