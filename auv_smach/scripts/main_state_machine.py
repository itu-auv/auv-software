#!/usr/bin/env python3

import rospy
import smach
import auv_smach
from auv_smach.initialize import InitializeState
from auv_smach.gate import NavigateThroughGateState
from auv_smach.red_buoy import RotateAroundBuoyState
from auv_smach.torpedo import TorpedoTaskState
from auv_smach.bin import BinTaskState
from auv_smach.octagon import OctagonTaskState
from std_msgs.msg import Bool
import threading


class MainStateMachineNode:
    def __init__(self):
        self.previous_enabled = False

<<<<<<< HEAD
        # Parameters
        self.gate_depth = rospy.get_param("~gate_depth", -1.5)
        self.gate_search_depth = rospy.get_param("~gate_search_depth", -0.7)
        self.target_gate_link = rospy.get_param(
            "~target_gate_link", "gate_blue_arrow_link"
        )
=======
        # Get target selection from YAML
        self.target_selection = rospy.get_param("~target_selection", "shark")
        self.mission_targets = rospy.get_param(
            "~mission_targets",
            {
                "shark": {
                    "gate_target_frame": "gate_shark_link",
                    "red_buoy_direction": "ccw",
                    "slalom_direction": "left_side",
                    "bin_target_frame": "bin_shark_link",
                    "torpedo_target_frame": "torpedo_hole_shark_link",
                    "octagon_target_frame": "octagon_shark_link",
                },
                "sawfish": {
                    "gate_target_frame": "gate_sawfish_link",
                    "red_buoy_direction": "cw",
                    "slalom_direction": "right_side",
                    "bin_target_frame": "bin_sawfish_link",
                    "torpedo_target_frame": "torpedo_hole_sawfish_link",
                    "octagon_target_frame": "octagon_sawfish_link",
                },
            },
        )

        self.gate_search_depth = -0.7
        self.gate_depth = -1.35
>>>>>>> 489e8f4c

        self.red_buoy_radius = rospy.get_param("~red_buoy_radius", 2.2)
        self.red_buoy_depth = rospy.get_param("~red_buoy_depth", -0.7)

<<<<<<< HEAD
        self.torpedo_map_radius = rospy.get_param("~torpedo_map_radius", 1.5)
        self.torpedo_map_depth = rospy.get_param("~torpedo_map_depth", -1.3)
=======
        self.torpedo_map_depth = -1.3
        self.torpedo_target_frame = "torpedo_target"
        self.torpedo_realsense_target_frame = "torpedo_target_realsense"
        self.torpedo_fire_frame = "torpedo_fire_frame"
        self.torpedo_shark_fire_frame = "torpedo_shark_fire_frame"
        self.torpedo_sawfish_fire_frame = "torpedo_sawfish_fire_frame"
>>>>>>> 489e8f4c

        self.bin_front_look_depth = rospy.get_param("~bin_front_look_depth", -1.2)
        self.bin_bottom_look_depth = rospy.get_param("~bin_bottom_look_depth", -0.7)
        self.bin_task_depth = rospy.get_param("~bin_task_depth", -0.7)

<<<<<<< HEAD
        self.octagon_depth = rospy.get_param("~octagon_depth", -1.0)
=======
        self.octagon_depth = -1.0

        # Set parameters based on target selection
        self.target_frames = self.mission_targets[self.target_selection]
        self.red_buoy_direction = self.target_frames["red_buoy_direction"]
        # self.slalom_direction = self.target_frames["slalom_direction"]
        # self.bin_target_frame = self.target_frames["bin_target_frame"]
        # self.torpedo_target_frame = self.target_frames["torpedo_target_frame"]
        # self.octagon_target_frame = self.target_frames["octagon_target_frame"]
        # self.gate_target_frame = self.target_frames["gate_target_frame"]
>>>>>>> 489e8f4c

        test_mode = rospy.get_param("~test_mode", False)
        # Get test states from ROS param
        if test_mode:
            state_map = rospy.get_param("~state_map", {})
            test_states_str = rospy.get_param("~test_states", "")
            short_state_list = [state.strip() for state in test_states_str.split(",")]

            # Map test states to full names
            self.state_list = [
                state_map[state] for state in short_state_list if state in state_map
            ]
        else:
            self.state_list = rospy.get_param("~full_mission_states")

        # Subscribe to propulsion status
        rospy.Subscriber("propulsion_board/status", Bool, self.enabled_callback)

    def execute_state_machine(self):
        # Map state names to their corresponding classes and parameters
        state_mapping = {
            "INITIALIZE": (InitializeState, {}),
            "NAVIGATE_THROUGH_GATE": (
                NavigateThroughGateState,
                {
                    "gate_depth": self.gate_depth,
                    "gate_search_depth": self.gate_search_depth,
                },
            ),
            "NAVIGATE_AROUND_RED_BUOY": (
                RotateAroundBuoyState,
                {
                    "radius": self.red_buoy_radius,
                    "direction": self.red_buoy_direction,
                    "red_buoy_depth": self.red_buoy_depth,
                },
            ),
            "NAVIGATE_TO_TORPEDO_TASK": (
                TorpedoTaskState,
                {
                    "torpedo_map_depth": self.torpedo_map_depth,
                    "torpedo_target_frame": self.torpedo_target_frame,
                    "torpedo_realsense_target_frame": self.torpedo_realsense_target_frame,
                    "torpedo_fire_frames": (
                        [
                            self.torpedo_shark_fire_frame,
                            self.torpedo_sawfish_fire_frame,
                        ]
                        if self.target_selection == "shark"
                        else [
                            self.torpedo_sawfish_fire_frame,
                            self.torpedo_shark_fire_frame,
                        ]
                    ),
                },
            ),
            "NAVIGATE_TO_BIN_TASK": (
                BinTaskState,
                {
                    "bin_front_look_depth": self.bin_front_look_depth,
                    "bin_bottom_look_depth": self.bin_bottom_look_depth,
                    "target_selection": self.target_selection,
                },
            ),
            "NAVIGATE_TO_OCTAGON_TASK": (
                OctagonTaskState,
                {"octagon_depth": self.octagon_depth},
            ),
        }

        # Validate and execute state machine
        if not self.state_list:
            rospy.logerr("No states to execute")
            return

        rospy.loginfo("Executing state machine with states: %s", self.state_list)
        sm = smach.StateMachine(outcomes=["succeeded", "preempted", "aborted"])

        with sm:
            for i, state_name in enumerate(self.state_list):
                next_state = (
                    self.state_list[i + 1]
                    if i + 1 < len(self.state_list)
                    else "succeeded"
                )
                state_class, params = state_mapping.get(state_name, (None, {}))

                if state_class is None:
                    rospy.logerr(f"Unknown state: {state_name}")
                    continue

                smach.StateMachine.add(
                    state_name,
                    state_class(**params),
                    transitions={
                        "succeeded": next_state,
                        "preempted": "preempted",
                        "aborted": "aborted",
                    },
                )

        # Execute the state machine
        try:
            outcome = sm.execute()
            rospy.loginfo(f"State machine exited with outcome: {outcome}")
        except Exception as e:
            rospy.logerr(f"Error executing state machine: {e}")

    def enabled_callback(self, msg):
        falling_edge = self.previous_enabled and not msg.data

        self.previous_enabled = msg.data

        if falling_edge:
            self.sm.request_preempt()
            # restart
            rospy.Timer(rospy.Duration(0.1), self.start)


if __name__ == "__main__":
    rospy.init_node("main_state_machine")
    try:
        node = MainStateMachineNode()
        node.execute_state_machine()
    except KeyboardInterrupt:
        rospy.loginfo("State machine node interrupted")<|MERGE_RESOLUTION|>--- conflicted
+++ resolved
@@ -17,14 +17,10 @@
     def __init__(self):
         self.previous_enabled = False
 
-<<<<<<< HEAD
         # Parameters
         self.gate_depth = rospy.get_param("~gate_depth", -1.5)
         self.gate_search_depth = rospy.get_param("~gate_search_depth", -0.7)
-        self.target_gate_link = rospy.get_param(
-            "~target_gate_link", "gate_blue_arrow_link"
-        )
-=======
+
         # Get target selection from YAML
         self.target_selection = rospy.get_param("~target_selection", "shark")
         self.mission_targets = rospy.get_param(
@@ -49,33 +45,21 @@
             },
         )
 
-        self.gate_search_depth = -0.7
-        self.gate_depth = -1.35
->>>>>>> 489e8f4c
-
         self.red_buoy_radius = rospy.get_param("~red_buoy_radius", 2.2)
         self.red_buoy_depth = rospy.get_param("~red_buoy_depth", -0.7)
 
-<<<<<<< HEAD
-        self.torpedo_map_radius = rospy.get_param("~torpedo_map_radius", 1.5)
-        self.torpedo_map_depth = rospy.get_param("~torpedo_map_depth", -1.3)
-=======
         self.torpedo_map_depth = -1.3
         self.torpedo_target_frame = "torpedo_target"
         self.torpedo_realsense_target_frame = "torpedo_target_realsense"
         self.torpedo_fire_frame = "torpedo_fire_frame"
         self.torpedo_shark_fire_frame = "torpedo_shark_fire_frame"
         self.torpedo_sawfish_fire_frame = "torpedo_sawfish_fire_frame"
->>>>>>> 489e8f4c
 
         self.bin_front_look_depth = rospy.get_param("~bin_front_look_depth", -1.2)
         self.bin_bottom_look_depth = rospy.get_param("~bin_bottom_look_depth", -0.7)
         self.bin_task_depth = rospy.get_param("~bin_task_depth", -0.7)
 
-<<<<<<< HEAD
         self.octagon_depth = rospy.get_param("~octagon_depth", -1.0)
-=======
-        self.octagon_depth = -1.0
 
         # Set parameters based on target selection
         self.target_frames = self.mission_targets[self.target_selection]
@@ -85,7 +69,6 @@
         # self.torpedo_target_frame = self.target_frames["torpedo_target_frame"]
         # self.octagon_target_frame = self.target_frames["octagon_target_frame"]
         # self.gate_target_frame = self.target_frames["gate_target_frame"]
->>>>>>> 489e8f4c
 
         test_mode = rospy.get_param("~test_mode", False)
         # Get test states from ROS param
