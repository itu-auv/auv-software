--- conflicted
+++ resolved
@@ -13,11 +13,8 @@
 from auv_smach.octagon import OctagonTaskState
 from auv_smach.return_home import NavigateReturnThroughGateState
 from auv_smach.acoustic import AcousticTransmitter, AcousticReceiver
-<<<<<<< HEAD
 from auv_smach.pipeline import NavigateThroughPipelineState
-=======
 from auv_smach.gps import NavigateToGpsTargetState
->>>>>>> 077ecbc3
 from std_msgs.msg import Bool
 import threading
 from dynamic_reconfigure.client import Client
@@ -89,13 +86,11 @@
 
         self.octagon_depth = -0.8
 
-<<<<<<< HEAD
         self.pipeline_depth = -0.75
-=======
+
         # GPS parameters
         self.gps_depth = -1.0
         self.gps_target_frame = "gps_target"
->>>>>>> 077ecbc3
 
         # Acoustic transmitter parameters
         self.acoustic_tx_data_value = 1
