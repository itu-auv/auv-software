from .initialize import *
import smach
import smach_ros
import rospy
import tf2_ros
from std_srvs.srv import Trigger, TriggerRequest, SetBool, SetBoolRequest
from auv_navigation.path_planning.path_planners import PathPlanners
from geometry_msgs.msg import PoseStamped
from auv_smach.common import (
    SetAlignControllerTargetState,
    CancelAlignControllerState,
    SetDepthState,
    ExecutePathState,
    ClearObjectMapState,
    SearchForPropState,
    AlignFrame,
    DynamicPathState,
)

from nav_msgs.msg import Odometry
from geometry_msgs.msg import WrenchStamped
from std_msgs.msg import Bool
from std_srvs.srv import SetBool, SetBoolRequest
from auv_smach.initialize import DelayState, OdometryEnableState, ResetOdometryState
from auv_smach.roll import TwoRollState


class TransformServiceEnableState(smach_ros.ServiceState):
    def __init__(self, req: bool):
        smach_ros.ServiceState.__init__(
            self,
            "toggle_gate_trajectory",
            SetBool,
            request=SetBoolRequest(data=req),
        )


class PublishGateAngleState(smach_ros.ServiceState):
    def __init__(self):
        smach_ros.ServiceState.__init__(
            self, "publish_gate_angle", Trigger, request=TriggerRequest()
        )


class PlanGatePathsState(smach.State):
    """State that plans the paths for the gate task"""

    def __init__(self, tf_buffer):
        smach.State.__init__(
            self,
            outcomes=["succeeded", "preempted", "aborted"],
            output_keys=["planned_paths"],
        )
        self.tf_buffer = tf_buffer

    def execute(self, userdata) -> str:
        try:
            if self.preempt_requested():
                rospy.logwarn("[PlanGatePathsState] Preempt requested")
                return "preempted"

            path_planners = PathPlanners(
                self.tf_buffer
            )  # instance of PathPlanners with tf_buffer
            paths = path_planners.path_for_gate()
            if paths is None:
                return "aborted"

            userdata.planned_paths = paths
            return "succeeded"
        except Exception as e:
            rospy.logerr("[PlanGatePathsState] Error: %s", str(e))
            return "aborted"


class TransformServiceEnableState(smach_ros.ServiceState):
    def __init__(self, req: bool):
        smach_ros.ServiceState.__init__(
            self,
            "toggle_gate_trajectory",
            SetBool,
            request=SetBoolRequest(data=req),
        )


class PublishGateAngleState(smach_ros.ServiceState):
    def __init__(self):
        smach_ros.ServiceState.__init__(
            self, "publish_gate_angle", Trigger, request=TriggerRequest()
        )


class NavigateThroughGateState(smach.State):
    def __init__(self, gate_depth: float, gate_target_frame: str, gate_search_depth: float):
        smach.State.__init__(self, outcomes=["succeeded", "preempted", "aborted"])

        self.tf_buffer = tf2_ros.Buffer()
        self.tf_listener = tf2_ros.TransformListener(self.tf_buffer)
        self.sim_mode = rospy.get_param("~sim", False)

        # Initialize the state machine container
        self.state_machine = smach.StateMachine(
            outcomes=["succeeded", "preempted", "aborted"]
        )

        with self.state_machine:
            smach.StateMachine.add(
                "SET_ROLL_DEPTH",
                SetDepthState(
                    depth=gate_search_depth,
                    sleep_duration=rospy.get_param("~set_depth_sleep_duration", 4.0),
                ),
                transitions={
                    "succeeded": "FIND_AND_AIM_GATE",
                    "preempted": "preempted",
                    "aborted": "aborted",
                },
            )
            smach.StateMachine.add(
                "FIND_AND_AIM_GATE",
                SearchForPropState(
<<<<<<< HEAD
                    look_at_frame=gate_target_frame,
                    alignment_frame="gate_search",
                    full_rotation=False,
                    set_frame_duration=7.0,
=======
                    look_at_frame="gate_shark_link",
                    alignment_frame="gate_search",
                    full_rotation=True,
                    set_frame_duration=8.0,
>>>>>>> 81707263
                    source_frame="taluy/base_link",
                    rotation_speed=0.2,
                ),
                transitions={
                    "succeeded": (
                        "TWO_ROLL_STATE"
                        if not self.sim_mode
                        else "SET_GATE_TRAJECTORY_DEPTH"
                    ),
                    "preempted": "preempted",
                    "aborted": "aborted",
                },
            )
            smach.StateMachine.add(
                "TWO_ROLL_STATE",
                TwoRollState(roll_torque=50.0),
                transitions={
                    "succeeded": "SET_GATE_TRAJECTORY_DEPTH",
                    "preempted": "preempted",
                    "aborted": "aborted",
                },
            )
            smach.StateMachine.add(
                "SET_GATE_TRAJECTORY_DEPTH",
                SetDepthState(depth=gate_search_depth, sleep_duration=3.0),
                transitions={
                    "succeeded": "ENABLE_GATE_TRAJECTORY_PUBLISHER",
                    "preempted": "preempted",
                    "aborted": "aborted",
                },
            )
            smach.StateMachine.add(
                "ENABLE_GATE_TRAJECTORY_PUBLISHER",
                TransformServiceEnableState(req=True),
                transitions={
                    "succeeded": "LOOK_AT_GATE",
                    "preempted": "preempted",
                    "aborted": "aborted",
                },
            )
            smach.StateMachine.add(
                "LOOK_AT_GATE",
                SearchForPropState(
                    look_at_frame="gate_shark_link",
                    alignment_frame="gate_search",
                    full_rotation=False,
                    set_frame_duration=5.0,
                    source_frame="taluy/base_link",
                    rotation_speed=0.3,
                ),
                transitions={
                    "succeeded": "DISABLE_GATE_TRAJECTORY_PUBLISHER",
                    "preempted": "preempted",
                    "aborted": "aborted",
                },
            )
            smach.StateMachine.add(
                "DISABLE_GATE_TRAJECTORY_PUBLISHER",
                TransformServiceEnableState(req=False),
                transitions={
                    "succeeded": "SET_GATE_DEPTH",
                    "preempted": "preempted",
                    "aborted": "aborted",
                },
            )
            smach.StateMachine.add(
                "SET_GATE_DEPTH",
                SetDepthState(depth=gate_depth, sleep_duration=3.0),
                transitions={
                    "succeeded": "DYNAMIC_PATH_TO_ENTRANCE",
                    "preempted": "preempted",
                    "aborted": "aborted",
                },
            )
            smach.StateMachine.add(
                "DYNAMIC_PATH_TO_ENTRANCE",
                DynamicPathState(
                    plan_target_frame="gate_entrance",
                ),
                transitions={
                    "succeeded": "DYNAMIC_PATH_TO_EXIT",
                    "preempted": "preempted",
                    "aborted": "aborted",
                },
            )
            smach.StateMachine.add(
                "DYNAMIC_PATH_TO_EXIT",
                DynamicPathState(
                    plan_target_frame="gate_exit",
                ),
                transitions={
                    "succeeded": "ALIGN_FRAME_REQUEST_AFTER_EXIT",
                    "preempted": "preempted",
                    "aborted": "aborted",
                },
            )
            smach.StateMachine.add(
                "ALIGN_FRAME_REQUEST_AFTER_EXIT",
                AlignFrame(
                    source_frame="taluy/base_link",
                    target_frame="gate_exit",
                    angle_offset=0.0,
                    dist_threshold=0.1,
                    yaw_threshold=0.1,
                    confirm_duration=0.0,
                    timeout=10.0,
                    cancel_on_success=True,
                    keep_orientation=False,
                ),
                transitions={
                    "succeeded": "succeeded",
                    "preempted": "preempted",
                    "aborted": "aborted",
                },
            )
            smach.StateMachine.add(
                "CANCEL_ALIGN_CONTROLLER",
                CancelAlignControllerState(),
                transitions={
                    "succeeded": "succeeded",
                    "preempted": "preempted",
                    "aborted": "aborted",
                },
            )

    def execute(self, userdata):
        rospy.logdebug("[NavigateThroughGateState] Starting state machine execution.")

        outcome = self.state_machine.execute()

        if outcome is None:
            return "preempted"
        return outcome<|MERGE_RESOLUTION|>--- conflicted
+++ resolved
@@ -119,17 +119,10 @@
             smach.StateMachine.add(
                 "FIND_AND_AIM_GATE",
                 SearchForPropState(
-<<<<<<< HEAD
-                    look_at_frame=gate_target_frame,
-                    alignment_frame="gate_search",
-                    full_rotation=False,
-                    set_frame_duration=7.0,
-=======
                     look_at_frame="gate_shark_link",
                     alignment_frame="gate_search",
                     full_rotation=True,
                     set_frame_duration=8.0,
->>>>>>> 81707263
                     source_frame="taluy/base_link",
                     rotation_speed=0.2,
                 ),
