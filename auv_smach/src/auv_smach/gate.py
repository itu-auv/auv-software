--- conflicted
+++ resolved
@@ -17,9 +17,6 @@
     AlignFrame,
 )
 
-<<<<<<< HEAD
-from auv_smach.initialize import DelayState
-=======
 from nav_msgs.msg import Odometry
 from geometry_msgs.msg import WrenchStamped
 from std_msgs.msg import Bool
@@ -43,7 +40,6 @@
         smach_ros.ServiceState.__init__(
             self, "publish_gate_angle", Trigger, request=TriggerRequest()
         )
->>>>>>> ddb718f8
 
 
 class PlanGatePathsState(smach.State):
@@ -152,15 +148,9 @@
 
         with self.state_machine:
             smach.StateMachine.add(
-<<<<<<< HEAD
-                "SET_GATE_SEARCH_DEPTH",
-                SetDepthState(
-                    depth=self.gate_search_depth,
-=======
                 "SET_ROLL_DEPTH",
                 SetDepthState(
                     depth=gate_search_depth,
->>>>>>> ddb718f8
                     sleep_duration=rospy.get_param("~set_depth_sleep_duration", 4.0),
                 ),
                 transitions={
@@ -174,13 +164,8 @@
                 SearchForPropState(
                     look_at_frame="gate_shark_link",
                     alignment_frame="gate_search",
-<<<<<<< HEAD
                     full_rotation=False,
                     set_frame_duration=3.0,
-=======
-                    full_rotation=True,
-                    set_frame_duration=8.0,
->>>>>>> ddb718f8
                     source_frame="taluy/base_link",
                     rotation_speed=0.2,
                 ),
@@ -216,46 +201,23 @@
                 "ENABLE_GATE_TRAJECTORY_PUBLISHER",
                 TransformServiceEnableState(req=True),
                 transitions={
-<<<<<<< HEAD
                     "succeeded": "WAIT_FOR_TRANSFORM_GATE",
-=======
-                    "succeeded": "LOOK_AT_GATE",
->>>>>>> ddb718f8
-                    "preempted": "preempted",
-                    "aborted": "aborted",
-                },
-            )
-            smach.StateMachine.add(
-<<<<<<< HEAD
+                    "preempted": "preempted",
+                    "aborted": "aborted",
+                },
+            )
+            smach.StateMachine.add(
                 "WAIT_FOR_TRANSFORM_GATE",
                 DelayState(delay_time=2.0),
                 transitions={
                     "succeeded": "DISABLE_GATE_TRAJECTORY_PUBLISHER",
-=======
-                "LOOK_AT_GATE",
-                SearchForPropState(
-                    look_at_frame="gate_shark_link",
-                    alignment_frame="gate_search",
-                    full_rotation=False,
-                    set_frame_duration=5.0,
-                    source_frame="taluy/base_link",
-                    rotation_speed=0.3,
-                ),
-                transitions={
-                    "succeeded": "START_PLANNING_TO_GATE_ENTRANCE",
->>>>>>> ddb718f8
-                    "preempted": "preempted",
-                    "aborted": "aborted",
-                },
-            )
-            smach.StateMachine.add(
-<<<<<<< HEAD
+                    "preempted": "preempted",
+                    "aborted": "aborted",
+                },
+            )
+            smach.StateMachine.add(
                 "DISABLE_GATE_TRAJECTORY_PUBLISHER",
                 TransformServiceEnableState(req=False),
-=======
-                "START_PLANNING_TO_GATE_ENTRANCE",
-                SetPlanState(target_frame="gate_entrance"),
->>>>>>> ddb718f8
                 transitions={
                     "succeeded": "SET_GATE_DEPTH",
                     "preempted": "preempted",
@@ -299,35 +261,12 @@
                     keep_orientation=False,
                 ),
                 transitions={
-<<<<<<< HEAD
                     "succeeded": "NAVIGATE_TO_GATE_EXIT",
-=======
-                    "succeeded": "EXECUTE_GATE_PATH_ENTRANCE",
-                    "preempted": "preempted",
-                    "aborted": "aborted",
-                },
-            )
-            smach.StateMachine.add(
-                "EXECUTE_GATE_PATH_ENTRANCE",
-                ExecutePathState(),
-                transitions={
-                    "succeeded": "START_PLANNING_TO_GATE_EXIT",
-                    "preempted": "CANCEL_ALIGN_CONTROLLER",  # if aborted or preempted, cancel the alignment request
-                    "aborted": "CANCEL_ALIGN_CONTROLLER",  # to disable the controllers.
-                },
-            )
-            smach.StateMachine.add(
-                "START_PLANNING_TO_GATE_EXIT",
-                SetPlanState(target_frame="gate_exit"),
-                transitions={
-                    "succeeded": "EXECUTE_GATE_PATH_EXIT",
->>>>>>> ddb718f8
-                    "preempted": "preempted",
-                    "aborted": "aborted",
-                },
-            )
-            smach.StateMachine.add(
-<<<<<<< HEAD
+                    "preempted": "preempted",
+                    "aborted": "aborted",
+                },
+            )
+            smach.StateMachine.add(
                 "NAVIGATE_TO_GATE_EXIT",
                 AlignFrame(
                     source_frame="taluy/base_link",
@@ -346,14 +285,6 @@
                     "succeeded": "CANCEL_ALIGN_CONTROLLER",
                     "preempted": "preempted",
                     "aborted": "aborted",
-=======
-                "EXECUTE_GATE_PATH_EXIT",
-                ExecutePathState(),
-                transitions={
-                    "succeeded": "STOP_PLANNING",
-                    "preempted": "CANCEL_ALIGN_CONTROLLER",  # if aborted or preempted, cancel the alignment request
-                    "aborted": "CANCEL_ALIGN_CONTROLLER",  # to disable the controllers.
->>>>>>> ddb718f8
                 },
             )
             smach.StateMachine.add(
