from .initialize import *
import smach
import smach_ros
import rospy
import tf2_ros
from std_srvs.srv import Trigger, TriggerRequest, SetBool, SetBoolRequest
from auv_navigation.path_planning.path_planners import PathPlanners
from geometry_msgs.msg import PoseStamped
from auv_smach.common import (
    SetAlignControllerTargetState,
    CancelAlignControllerState,
    SetDepthState,
    ExecutePathState,
    ClearObjectMapState,
    SearchForPropState,
    AlignFrame,
    DynamicPathState,
    SetDetectionFocusState,
)

from nav_msgs.msg import Odometry
from geometry_msgs.msg import WrenchStamped
from std_msgs.msg import Bool
from std_srvs.srv import SetBool, SetBoolRequest
from auv_smach.initialize import DelayState, OdometryEnableState, ResetOdometryState
from auv_smach.roll import TwoRollState


class TransformServiceEnableState(smach_ros.ServiceState):
    def __init__(self, req: bool):
        smach_ros.ServiceState.__init__(
            self,
            "toggle_gate_trajectory",
            SetBool,
            request=SetBoolRequest(data=req),
        )


class PublishGateAngleState(smach_ros.ServiceState):
    def __init__(self):
        smach_ros.ServiceState.__init__(
            self, "publish_gate_angle", Trigger, request=TriggerRequest()
        )


class PlanGatePathsState(smach.State):
    """State that plans the paths for the gate task"""

    def __init__(self, tf_buffer):
        smach.State.__init__(
            self,
            outcomes=["succeeded", "preempted", "aborted"],
            output_keys=["planned_paths"],
        )
        self.tf_buffer = tf_buffer

    def execute(self, userdata) -> str:
        try:
            if self.preempt_requested():
                rospy.logwarn("[PlanGatePathsState] Preempt requested")
                return "preempted"

            path_planners = PathPlanners(
                self.tf_buffer
            )  # instance of PathPlanners with tf_buffer
            paths = path_planners.path_for_gate()
            if paths is None:
                return "aborted"

            userdata.planned_paths = paths
            return "succeeded"
        except Exception as e:
            rospy.logerr("[PlanGatePathsState] Error: %s", str(e))
            return "aborted"


class TransformServiceEnableState(smach_ros.ServiceState):
    def __init__(self, req: bool):
        smach_ros.ServiceState.__init__(
            self,
            "toggle_gate_trajectory",
            SetBool,
            request=SetBoolRequest(data=req),
        )


class PublishGateAngleState(smach_ros.ServiceState):
    def __init__(self):
        smach_ros.ServiceState.__init__(
            self, "publish_gate_angle", Trigger, request=TriggerRequest()
        )


class NavigateThroughGateState(smach.State):
    def __init__(self, gate_depth: float, gate_search_depth: float):
        smach.State.__init__(self, outcomes=["succeeded", "preempted", "aborted"])

        self.tf_buffer = tf2_ros.Buffer()
        self.tf_listener = tf2_ros.TransformListener(self.tf_buffer)
        self.sim_mode = rospy.get_param("~sim", False)
        self.gate_look_at_frame = "gate_middle_part"
        self.gate_search_frame = "gate_search"

        # Initialize the state machine container
        self.state_machine = smach.StateMachine(
            outcomes=["succeeded", "preempted", "aborted"]
        )

        with self.state_machine:
            smach.StateMachine.add(
<<<<<<< HEAD
                "ENABLE_GATE_TRAJECTORY_PUBLISHER",
                TransformServiceEnableState(req=True),
=======
                "SET_DETECTION_FOCUS_GATE",
                SetDetectionFocusState(focus_object="gate"),
>>>>>>> 30d16648
                transitions={
                    "succeeded": "SET_ROLL_DEPTH",
                    "preempted": "preempted",
                    "aborted": "aborted",
                },
            )
            smach.StateMachine.add(
                "SET_ROLL_DEPTH",
                SetDepthState(
                    depth=gate_search_depth,
                    sleep_duration=rospy.get_param("~set_depth_sleep_duration", 4.0),
                ),
                transitions={
                    "succeeded": "FIND_AND_AIM_GATE",
                    "preempted": "preempted",
                    "aborted": "aborted",
                },
            )
            smach.StateMachine.add(
                "FIND_AND_AIM_GATE",
                SearchForPropState(
                    look_at_frame=self.gate_look_at_frame,
                    alignment_frame=self.gate_search_frame,
                    full_rotation=False,
                    set_frame_duration=5.0,
                    source_frame="taluy/base_link",
                    rotation_speed=0.2,
                ),
                transitions={
                    "succeeded": (
                        "CALIFORNIA_ROLL"
                        if not self.sim_mode
                        else "SET_GATE_TRAJECTORY_DEPTH"
                    ),
                    "preempted": "preempted",
                    "aborted": "aborted",
                },
            )
            smach.StateMachine.add(
                "CALIFORNIA_ROLL",
                TwoRollState(roll_torque=50.0),
                transitions={
                    "succeeded": "SET_GATE_TRAJECTORY_DEPTH",
                    "preempted": "preempted",
                    "aborted": "aborted",
                },
            )
            smach.StateMachine.add(
                "SET_GATE_TRAJECTORY_DEPTH",
                SetDepthState(depth=gate_search_depth, sleep_duration=3.0),
                transitions={
                    "succeeded": "LOOK_AT_GATE",
                    "preempted": "preempted",
                    "aborted": "aborted",
                },
            )
            smach.StateMachine.add(
                "LOOK_AT_GATE",
                SearchForPropState(
                    look_at_frame=self.gate_look_at_frame,
                    alignment_frame=self.gate_search_frame,
                    full_rotation=False,
                    set_frame_duration=5.0,
                    source_frame="taluy/base_link",
                    rotation_speed=0.2,
                ),
                transitions={
                    "succeeded": "LOOK_LEFT",
                    "preempted": "preempted",
                    "aborted": "aborted",
                },
            )
            smach.StateMachine.add(
                "LOOK_LEFT",
                AlignFrame(
                    source_frame="taluy/base_link",
                    target_frame=self.gate_search_frame,
                    angle_offset=0.5,
                    dist_threshold=0.1,
                    yaw_threshold=0.1,
                    confirm_duration=0.2,
                    timeout=10.0,
                    cancel_on_success=False,
                    keep_orientation=False,
                    max_linear_velocity=0.1,
                    max_angular_velocity=0.15,
                ),
                transitions={
                    "succeeded": "LOOK_RIGHT",
                    "preempted": "preempted",
                    "aborted": "aborted",
                },
            )
            smach.StateMachine.add(
                "LOOK_RIGHT",
                AlignFrame(
                    source_frame="taluy/base_link",
                    target_frame=self.gate_search_frame,
                    angle_offset=-0.5,
                    dist_threshold=0.1,
                    yaw_threshold=0.1,
                    confirm_duration=0.2,
                    timeout=10.0,
                    cancel_on_success=False,
                    keep_orientation=False,
                    max_linear_velocity=0.1,
                    max_angular_velocity=0.15,
                ),
                transitions={
                    "succeeded": "LOOK_AT_GATE_FOR_TRAJECTORY",
                    "preempted": "preempted",
                    "aborted": "aborted",
                },
            )
            smach.StateMachine.add(
                "LOOK_AT_GATE_FOR_TRAJECTORY",
                SearchForPropState(
                    look_at_frame=self.gate_look_at_frame,
                    alignment_frame=self.gate_search_frame,
                    full_rotation=False,
                    set_frame_duration=7.0,
                    source_frame="taluy/base_link",
                    rotation_speed=0.2,
                ),
                transitions={
                    "succeeded": "DISABLE_GATE_TRAJECTORY_PUBLISHER",
                    "preempted": "preempted",
                    "aborted": "aborted",
                },
            )
            smach.StateMachine.add(
                "DISABLE_GATE_TRAJECTORY_PUBLISHER",
                TransformServiceEnableState(req=False),
                transitions={
                    "succeeded": "SET_DETECTION_TO_NONE",
                    "preempted": "preempted",
                    "aborted": "aborted",
                },
            )
            smach.StateMachine.add(
                "SET_DETECTION_TO_NONE",
                SetDetectionFocusState(focus_object="none"),
                transitions={
                    "succeeded": "SET_GATE_DEPTH",
                    "preempted": "preempted",
                    "aborted": "aborted",
                },
            )
            smach.StateMachine.add(
                "SET_GATE_DEPTH",
                SetDepthState(depth=gate_depth, sleep_duration=3.0),
                transitions={
                    "succeeded": "DYNAMIC_PATH_TO_ENTRANCE",
                    "preempted": "preempted",
                    "aborted": "aborted",
                },
            )
            smach.StateMachine.add(
                "DYNAMIC_PATH_TO_ENTRANCE",
                DynamicPathState(
                    plan_target_frame="gate_entrance",
                ),
                transitions={
                    "succeeded": "DYNAMIC_PATH_TO_EXIT",
                    "preempted": "preempted",
                    "aborted": "aborted",
                },
            )
            smach.StateMachine.add(
                "DYNAMIC_PATH_TO_EXIT",
                DynamicPathState(
                    plan_target_frame="gate_exit",
                ),
                transitions={
                    "succeeded": "ALIGN_FRAME_REQUEST_AFTER_EXIT",
                    "preempted": "preempted",
                    "aborted": "aborted",
                },
            )
            smach.StateMachine.add(
                "ALIGN_FRAME_REQUEST_AFTER_EXIT",
                AlignFrame(
                    source_frame="taluy/base_link",
                    target_frame="gate_exit",
                    angle_offset=0.0,
                    dist_threshold=0.1,
                    yaw_threshold=0.1,
                    confirm_duration=0.0,
                    timeout=10.0,
                    cancel_on_success=True,
                    keep_orientation=False,
                ),
                transitions={
                    "succeeded": "succeeded",
                    "preempted": "preempted",
                    "aborted": "aborted",
                },
            )
            smach.StateMachine.add(
                "CANCEL_ALIGN_CONTROLLER",
                CancelAlignControllerState(),
                transitions={
                    "succeeded": "succeeded",
                    "preempted": "preempted",
                    "aborted": "aborted",
                },
            )

    def execute(self, userdata):
        rospy.logdebug("[NavigateThroughGateState] Starting state machine execution.")

        outcome = self.state_machine.execute()

        if outcome is None:
            return "preempted"
        return outcome<|MERGE_RESOLUTION|>--- conflicted
+++ resolved
@@ -108,19 +108,23 @@
 
         with self.state_machine:
             smach.StateMachine.add(
-<<<<<<< HEAD
-                "ENABLE_GATE_TRAJECTORY_PUBLISHER",
-                TransformServiceEnableState(req=True),
-=======
                 "SET_DETECTION_FOCUS_GATE",
                 SetDetectionFocusState(focus_object="gate"),
->>>>>>> 30d16648
-                transitions={
-                    "succeeded": "SET_ROLL_DEPTH",
-                    "preempted": "preempted",
-                    "aborted": "aborted",
-                },
-            )
+                transitions={
+                    "succeeded": "ENABLE_GATE_TRAJECTORY_PUBLISHER",
+                    "preempted": "preempted",
+                    "aborted": "aborted",
+                },
+            )
+            smach.StateMachine.add(
+               "ENABLE_GATE_TRAJECTORY_PUBLISHER",
+               TransformServiceEnableState(req=True),
+               transitions={
+                   "succeeded": "SET_ROLL_DEPTH",
+                   "preempted": "preempted",
+                   "aborted": "aborted",
+               },
+            )           
             smach.StateMachine.add(
                 "SET_ROLL_DEPTH",
                 SetDepthState(
