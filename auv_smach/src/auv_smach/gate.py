--- conflicted
+++ resolved
@@ -3,11 +3,8 @@
 import smach_ros
 import rospy
 import tf2_ros
-<<<<<<< HEAD
 import math
-=======
 from std_srvs.srv import Trigger, TriggerRequest
->>>>>>> 574e1ea3
 from auv_navigation.path_planning.path_planners import PathPlanners
 
 from auv_smach.common import (
@@ -54,13 +51,17 @@
         self.start_time = None
 
         self.sub_odom = rospy.Subscriber(self.odometry_topic, Odometry, self.odom_cb)
-        self.sub_kill = rospy.Subscriber(self.killswitch_topic, Bool, self.killswitch_cb)
-        self.pub_wrench = rospy.Publisher(self.wrench_topic, WrenchStamped, queue_size=1)
+        self.sub_kill = rospy.Subscriber(
+            self.killswitch_topic, Bool, self.killswitch_cb
+        )
+        self.pub_wrench = rospy.Publisher(
+            self.wrench_topic, WrenchStamped, queue_size=1
+        )
 
     def odom_cb(self, msg: Odometry):
         orientation = msg.pose.pose.orientation
         q = [orientation.x, orientation.y, orientation.z, orientation.w]
-        
+
         try:
             _, pitch, _ = euler_from_quaternion(q)
             self.current_pitch = pitch
@@ -76,7 +77,7 @@
     def execute(self, userdata):
         rospy.loginfo("PITCH_CORRECTION: Waiting for odometry data...")
         start_wait = rospy.Time.now()
-        
+
         while not rospy.is_shutdown() and not self.odom_ready:
             if (rospy.Time.now() - start_wait) > rospy.Duration(5.0):
                 rospy.logerr("PITCH_CORRECTION: No odometry data → abort")
@@ -86,46 +87,54 @@
             self.rate.sleep()
 
         if self.current_pitch <= 0:
-            rospy.loginfo("PITCH_CORRECTION: Pitch already corrected (%.2f°)", math.degrees(self.current_pitch))
+            rospy.loginfo(
+                "PITCH_CORRECTION: Pitch already corrected (%.2f°)",
+                math.degrees(self.current_pitch),
+            )
             return "succeeded"
 
         rospy.loginfo(
             "PITCH_CORRECTION: Correcting pitch from %.2f° with fixed torque %.2f Nm",
             math.degrees(self.current_pitch),
-            self.fixed_torque
+            self.fixed_torque,
         )
 
         self.start_time = rospy.Time.now()
-        
+
         try:
             while not rospy.is_shutdown() and self.active:
                 if self.preempt_requested():
                     return self._stop_and("preempted")
                 if (rospy.Time.now() - self.start_time) > self.timeout:
-                    rospy.logerr("PITCH_CORRECTION: Timeout after %.1f s", self.timeout.to_sec())
+                    rospy.logerr(
+                        "PITCH_CORRECTION: Timeout after %.1f s", self.timeout.to_sec()
+                    )
                     return self._stop_and("aborted")
-                
+
                 if self.current_pitch <= 0:
-                    rospy.loginfo("PITCH_CORRECTION: Pitch corrected to %.2f°", math.degrees(self.current_pitch))
+                    rospy.loginfo(
+                        "PITCH_CORRECTION: Pitch corrected to %.2f°",
+                        math.degrees(self.current_pitch),
+                    )
                     return self._stop_and("succeeded")
-                
+
                 cmd = WrenchStamped()
                 cmd.header.stamp = rospy.Time.now()
                 cmd.header.frame_id = self.frame_id
                 cmd.wrench.torque.y = self.fixed_torque
                 self.pub_wrench.publish(cmd)
-                
+
                 rospy.loginfo_throttle(
                     1.0,
                     "PITCH_CORRECTION: Current pitch: %.2f°",
-                    math.degrees(self.current_pitch)
+                    math.degrees(self.current_pitch),
                 )
-                
+
                 self.rate.sleep()
-                
+
         except rospy.ROSInterruptException:
             return self._abort_on_shutdown()
-        
+
         return "aborted"
 
     def _stop_and(self, outcome):
@@ -138,7 +147,6 @@
     def _abort_on_shutdown(self):
         rospy.logwarn("PITCH_CORRECTION: ROS shutdown → aborting")
         return self._stop_and("aborted")
-        
 
 
 class RollTwoTimes(smach.State):
@@ -302,7 +310,6 @@
         )
 
 
-<<<<<<< HEAD
 class DvlOdometryServiceEnableState(smach_ros.ServiceState):
     def __init__(self, req: bool):
         smach_ros.ServiceState.__init__(
@@ -340,9 +347,7 @@
             )
             smach.StateMachine.add(
                 "PITCH_CORRECTION",
-                PitchCorrection(
-                    fixed_torque=3.0, rate_hz=20, timeout_s=10.0
-                ),
+                PitchCorrection(fixed_torque=3.0, rate_hz=20, timeout_s=10.0),
                 transitions={
                     "succeeded": "ROLL_TWO_TIMES",
                     "preempted": "preempted",
@@ -452,7 +457,6 @@
             )
 
 
-=======
 class PublishGateAngleState(smach_ros.ServiceState):
     def __init__(self):
         smach_ros.ServiceState.__init__(
@@ -460,7 +464,6 @@
         )
 
 
->>>>>>> 574e1ea3
 class NavigateThroughGateState(smach.State):
     def __init__(self, gate_depth: float, gate_search_depth: float):
         smach.State.__init__(self, outcomes=["succeeded", "preempted", "aborted"])
