from .initialize import *
import smach
import smach_ros
import rospy
import tf2_ros
from std_srvs.srv import Trigger, TriggerRequest, SetBool, SetBoolRequest
from auv_navigation.path_planning.path_planners import PathPlanners
from geometry_msgs.msg import PoseStamped
from auv_smach.common import (
    SetAlignControllerTargetState,
    CancelAlignControllerState,
    SetDepthState,
    ExecutePathState,
    ClearObjectMapState,
    SearchForPropState,
    AlignFrame,
<<<<<<< HEAD
    SetPlanState,
    SetPlanningNotActive,
=======
    DynamicPathState,
>>>>>>> 8b55afd6
)

from nav_msgs.msg import Odometry
from geometry_msgs.msg import WrenchStamped
from std_msgs.msg import Bool
from std_srvs.srv import SetBool, SetBoolRequest
from auv_smach.initialize import DelayState, OdometryEnableState, ResetOdometryState
from auv_smach.roll import TwoRollState


class TransformServiceEnableState(smach_ros.ServiceState):
    def __init__(self, req: bool):
        smach_ros.ServiceState.__init__(
            self,
            "toggle_gate_trajectory",
            SetBool,
            request=SetBoolRequest(data=req),
        )


class PublishGateAngleState(smach_ros.ServiceState):
    def __init__(self):
        smach_ros.ServiceState.__init__(
            self, "publish_gate_angle", Trigger, request=TriggerRequest()
        )


class PlanGatePathsState(smach.State):
    """State that plans the paths for the gate task"""

    def __init__(self, tf_buffer):
        smach.State.__init__(
            self,
            outcomes=["succeeded", "preempted", "aborted"],
            output_keys=["planned_paths"],
        )
        self.tf_buffer = tf_buffer

    def execute(self, userdata) -> str:
        try:
            if self.preempt_requested():
                rospy.logwarn("[PlanGatePathsState] Preempt requested")
                return "preempted"

            path_planners = PathPlanners(
                self.tf_buffer
            )  # instance of PathPlanners with tf_buffer
            paths = path_planners.path_for_gate()
            if paths is None:
                return "aborted"

            userdata.planned_paths = paths
            return "succeeded"
        except Exception as e:
            rospy.logerr("[PlanGatePathsState] Error: %s", str(e))
            return "aborted"


class TransformServiceEnableState(smach_ros.ServiceState):
    def __init__(self, req: bool):
        smach_ros.ServiceState.__init__(
            self,
            "toggle_gate_trajectory",
            SetBool,
            request=SetBoolRequest(data=req),
        )


class PublishGateAngleState(smach_ros.ServiceState):
    def __init__(self):
        smach_ros.ServiceState.__init__(
            self, "publish_gate_angle", Trigger, request=TriggerRequest()
        )


class NavigateThroughGateState(smach.State):
    def __init__(self, gate_depth: float, gate_search_depth: float):
        smach.State.__init__(self, outcomes=["succeeded", "preempted", "aborted"])

        self.tf_buffer = tf2_ros.Buffer()
        self.tf_listener = tf2_ros.TransformListener(self.tf_buffer)
        self.sim_mode = rospy.get_param("~sim", False)

        # Initialize the state machine container
        self.state_machine = smach.StateMachine(
            outcomes=["succeeded", "preempted", "aborted"]
        )

        with self.state_machine:
            smach.StateMachine.add(
                "SET_ROLL_DEPTH",
                SetDepthState(
                    depth=gate_search_depth,
                    sleep_duration=rospy.get_param("~set_depth_sleep_duration", 4.0),
                ),
                transitions={
                    "succeeded": "FIND_AND_AIM_GATE",
                    "preempted": "preempted",
                    "aborted": "aborted",
                },
            )
            smach.StateMachine.add(
                "FIND_AND_AIM_GATE",
                SearchForPropState(
                    look_at_frame="gate_shark_link",
                    alignment_frame="gate_search",
                    full_rotation=True,
                    set_frame_duration=8.0,
                    source_frame="taluy/base_link",
                    rotation_speed=0.2,
                ),
                transitions={
                    "succeeded": (
                        "TWO_ROLL_STATE"
                        if not self.sim_mode
                        else "SET_GATE_TRAJECTORY_DEPTH"
                    ),
                    "preempted": "preempted",
                    "aborted": "aborted",
                },
            )
            smach.StateMachine.add(
                "TWO_ROLL_STATE",
                TwoRollState(roll_torque=50.0),
                transitions={
                    "succeeded": "SET_GATE_TRAJECTORY_DEPTH",
                    "preempted": "preempted",
                    "aborted": "aborted",
                },
            )
            smach.StateMachine.add(
                "SET_GATE_TRAJECTORY_DEPTH",
                SetDepthState(depth=gate_search_depth, sleep_duration=3.0),
                transitions={
                    "succeeded": "ENABLE_GATE_TRAJECTORY_PUBLISHER",
                    "preempted": "preempted",
                    "aborted": "aborted",
                },
            )
            smach.StateMachine.add(
                "ENABLE_GATE_TRAJECTORY_PUBLISHER",
                TransformServiceEnableState(req=True),
                transitions={
                    "succeeded": "LOOK_AT_GATE",
                    "preempted": "preempted",
                    "aborted": "aborted",
                },
            )
            smach.StateMachine.add(
                "LOOK_AT_GATE",
                SearchForPropState(
                    look_at_frame="gate_shark_link",
                    alignment_frame="gate_search",
                    full_rotation=False,
                    set_frame_duration=5.0,
                    source_frame="taluy/base_link",
                    rotation_speed=0.3,
                ),
                transitions={
                    "succeeded": "DISABLE_GATE_TRAJECTORY_PUBLISHER",
                    "preempted": "preempted",
                    "aborted": "aborted",
                },
            )
            smach.StateMachine.add(
                "DISABLE_GATE_TRAJECTORY_PUBLISHER",
                TransformServiceEnableState(req=False),
                transitions={
                    "succeeded": "SET_GATE_DEPTH",
                    "preempted": "preempted",
                    "aborted": "aborted",
                },
            )
            smach.StateMachine.add(
                "SET_GATE_DEPTH",
                SetDepthState(depth=gate_depth, sleep_duration=3.0),
                transitions={
                    "succeeded": "DYNAMIC_PATH_TO_ENTRANCE",
                    "preempted": "preempted",
                    "aborted": "aborted",
                },
            )
            smach.StateMachine.add(
                "DYNAMIC_PATH_TO_ENTRANCE",
                DynamicPathState(
                    plan_target_frame="gate_entrance",
                ),
                transitions={
                    "succeeded": "DYNAMIC_PATH_TO_EXIT",
                    "preempted": "preempted",
                    "aborted": "aborted",
                },
            )
            smach.StateMachine.add(
                "DYNAMIC_PATH_TO_EXIT",
                DynamicPathState(
                    plan_target_frame="gate_exit",
                ),
                transitions={
                    "succeeded": "ALIGN_FRAME_REQUEST_AFTER_EXIT",
                    "preempted": "preempted",
                    "aborted": "aborted",
                },
            )
            smach.StateMachine.add(
                "ALIGN_FRAME_REQUEST_AFTER_EXIT",
                AlignFrame(
                    source_frame="taluy/base_link",
                    target_frame="gate_exit",
                    angle_offset=0.0,
                    dist_threshold=0.1,
                    yaw_threshold=0.1,
                    confirm_duration=0.0,
                    timeout=10.0,
                    cancel_on_success=True,
                    keep_orientation=False,
                ),
                transitions={
                    "succeeded": "succeeded",
                    "preempted": "preempted",
                    "aborted": "aborted",
                },
            )
            smach.StateMachine.add(
                "CANCEL_ALIGN_CONTROLLER",
                CancelAlignControllerState(),
                transitions={
                    "succeeded": "succeeded",
                    "preempted": "preempted",
                    "aborted": "aborted",
                },
            )

    def execute(self, userdata):
        rospy.logdebug("[NavigateThroughGateState] Starting state machine execution.")

        outcome = self.state_machine.execute()

        if outcome is None:
            return "preempted"
        return outcome<|MERGE_RESOLUTION|>--- conflicted
+++ resolved
@@ -14,13 +14,7 @@
     ClearObjectMapState,
     SearchForPropState,
     AlignFrame,
-<<<<<<< HEAD
-    SetPlanState,
-    SetPlanningNotActive,
-=======
     DynamicPathState,
->>>>>>> 8b55afd6
-)
 
 from nav_msgs.msg import Odometry
 from geometry_msgs.msg import WrenchStamped
