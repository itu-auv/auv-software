--- conflicted
+++ resolved
@@ -71,11 +71,8 @@
 
 
 class NavigateThroughGateState(smach.State):
-<<<<<<< HEAD
-    def __init__(self, gate_depth: float, return_home: bool = False):
-=======
-    def __init__(self, gate_depth: float, gate_search_depth: float):
->>>>>>> 08e8b2d8
+    def __init__(self, gate_depth: float, gate_search_depth: float, return_home: bool = False):
+
         smach.State.__init__(self, outcomes=["succeeded", "preempted", "aborted"])
 
         self.return_home = return_home
