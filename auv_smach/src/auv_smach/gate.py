from .initialize import *
import smach
import smach_ros
import rospy
import tf2_ros
from std_srvs.srv import Trigger, TriggerRequest, SetBool, SetBoolRequest
from auv_navigation.path_planning.path_planners import PathPlanners
from geometry_msgs.msg import PoseStamped
from auv_smach.common import (
    SetAlignControllerTargetState,
    CancelAlignControllerState,
    SetDepthState,
    ExecutePathState,
    ClearObjectMapState,
    SearchForPropState,
    AlignFrame,
    DynamicPathState,
    SetDetectionFocusState,
)

from nav_msgs.msg import Odometry
from geometry_msgs.msg import WrenchStamped
from std_msgs.msg import Bool
from std_srvs.srv import SetBool, SetBoolRequest
from auv_smach.initialize import DelayState, OdometryEnableState, ResetOdometryState
from auv_smach.roll import TwoRollState


class TransformServiceEnableState(smach_ros.ServiceState):
    def __init__(self, req: bool):
        smach_ros.ServiceState.__init__(
            self,
            "toggle_gate_trajectory",
            SetBool,
            request=SetBoolRequest(data=req),
        )


class PublishGateAngleState(smach_ros.ServiceState):
    def __init__(self):
        smach_ros.ServiceState.__init__(
            self, "publish_gate_angle", Trigger, request=TriggerRequest()
        )


class PlanGatePathsState(smach.State):
    """State that plans the paths for the gate task"""

    def __init__(self, tf_buffer):
        smach.State.__init__(
            self,
            outcomes=["succeeded", "preempted", "aborted"],
            output_keys=["planned_paths"],
        )
        self.tf_buffer = tf_buffer

    def execute(self, userdata) -> str:
        try:
            if self.preempt_requested():
                rospy.logwarn("[PlanGatePathsState] Preempt requested")
                return "preempted"

            path_planners = PathPlanners(
                self.tf_buffer
            )  # instance of PathPlanners with tf_buffer
            paths = path_planners.path_for_gate()
            if paths is None:
                return "aborted"

            userdata.planned_paths = paths
            return "succeeded"
        except Exception as e:
            rospy.logerr("[PlanGatePathsState] Error: %s", str(e))
            return "aborted"


class TransformServiceEnableState(smach_ros.ServiceState):
    def __init__(self, req: bool):
        smach_ros.ServiceState.__init__(
            self,
            "toggle_gate_trajectory",
            SetBool,
            request=SetBoolRequest(data=req),
        )


class PublishGateAngleState(smach_ros.ServiceState):
    def __init__(self):
        smach_ros.ServiceState.__init__(
            self, "publish_gate_angle", Trigger, request=TriggerRequest()
        )


class NavigateThroughGateState(smach.State):
    def __init__(self):
        smach.State.__init__(self, outcomes=["succeeded", "preempted", "aborted"])

        self.tf_buffer = tf2_ros.Buffer()
        self.tf_listener = tf2_ros.TransformListener(self.tf_buffer)
<<<<<<< HEAD
        self.roll_mode = rospy.get_param("~roll_mode", False)

        # Gate task parameters
        gate_task_params = rospy.get_param("~gate_task", {})
        set_roll_depth_params = gate_task_params.get("set_roll_depth", {})
        find_and_aim_gate_params = gate_task_params.get("find_and_aim_gate", {})
        two_roll_state_params = gate_task_params.get("two_roll_state", {})
        set_gate_trajectory_depth_params = gate_task_params.get(
            "set_gate_trajectory_depth", {}
        )
        look_at_gate_params = gate_task_params.get("look_at_gate", {})
        set_gate_depth_params = gate_task_params.get("set_gate_depth", {})
        align_frame_after_exit_params = gate_task_params.get(
            "align_frame_after_exit", {}
        )

        # Mission selection parameters
        self.target_selection = rospy.get_param("~target_selection", "shark")
        if self.target_selection == "shark":
            self.gate_look_at_frame = "gate_shark_link"
        elif self.target_selection == "sawfish":
            self.gate_look_at_frame = "gate_sawfish_link"
        else:
            self.gate_look_at_frame = "gate_shark_link"  # fallback
=======
        self.sim_mode = rospy.get_param("~sim", False)
        self.gate_look_at_frame = "gate_middle_part"
        self.gate_search_frame = "gate_search"
>>>>>>> 3cbbd9fb

        # Initialize the state machine container
        self.state_machine = smach.StateMachine(
            outcomes=["succeeded", "preempted", "aborted"]
        )

        with self.state_machine:
            smach.StateMachine.add(
                "SET_DETECTION_FOCUS_GATE",
                SetDetectionFocusState(focus_object="gate"),
                transitions={
                    "succeeded": "ENABLE_GATE_TRAJECTORY_PUBLISHER",
                    "preempted": "preempted",
                    "aborted": "aborted",
                },
            )
            smach.StateMachine.add(
                "ENABLE_GATE_TRAJECTORY_PUBLISHER",
                TransformServiceEnableState(req=True),
                transitions={
                    "succeeded": "SET_ROLL_DEPTH",
                    "preempted": "preempted",
                    "aborted": "aborted",
                },
            )
            smach.StateMachine.add(
                "SET_ROLL_DEPTH",
                SetDepthState(
                    depth=set_roll_depth_params.get("depth", -0.7),
                ),
                transitions={
                    "succeeded": "FIND_AND_AIM_GATE",
                    "preempted": "preempted",
                    "aborted": "aborted",
                },
            )
            smach.StateMachine.add(
                "FIND_AND_AIM_GATE",
                SearchForPropState(
                    look_at_frame=self.gate_look_at_frame,
<<<<<<< HEAD
                    alignment_frame="gate_search",
                    full_rotation=find_and_aim_gate_params.get("full_rotation", False),
                    set_frame_duration=7.0,
=======
                    alignment_frame=self.gate_search_frame,
                    full_rotation=False,
                    set_frame_duration=5.0,
>>>>>>> 3cbbd9fb
                    source_frame="taluy/base_link",
                    rotation_speed=find_and_aim_gate_params.get("rotation_speed", 0.2),
                ),
                transitions={
                    "succeeded": (
<<<<<<< HEAD
                        "TWO_ROLL_STATE"
                        if self.roll_mode
=======
                        "CALIFORNIA_ROLL"
                        if not self.sim_mode
>>>>>>> 3cbbd9fb
                        else "SET_GATE_TRAJECTORY_DEPTH"
                    ),
                    "preempted": "preempted",
                    "aborted": "aborted",
                },
            )
            smach.StateMachine.add(
<<<<<<< HEAD
                "TWO_ROLL_STATE",
                TwoRollState(
                    roll_torque=two_roll_state_params.get("roll_torque", 50.0)
                ),
=======
                "CALIFORNIA_ROLL",
                TwoRollState(roll_torque=50.0),
>>>>>>> 3cbbd9fb
                transitions={
                    "succeeded": "SET_GATE_TRAJECTORY_DEPTH",
                    "preempted": "preempted",
                    "aborted": "aborted",
                },
            )
            smach.StateMachine.add(
                "SET_GATE_TRAJECTORY_DEPTH",
                SetDepthState(
                    depth=set_gate_trajectory_depth_params.get("depth", -0.7),
                    sleep_duration=3.0,
                ),
                transitions={
                    "succeeded": "LOOK_AT_GATE",
                    "preempted": "preempted",
                    "aborted": "aborted",
                },
            )
            smach.StateMachine.add(
                "LOOK_AT_GATE",
                SearchForPropState(
                    look_at_frame=self.gate_look_at_frame,
                    alignment_frame=self.gate_search_frame,
                    full_rotation=False,
                    set_frame_duration=5.0,
                    source_frame="taluy/base_link",
                    rotation_speed=0.2,
                ),
                transitions={
                    "succeeded": "LOOK_LEFT",
                    "preempted": "preempted",
                    "aborted": "aborted",
                },
            )
            smach.StateMachine.add(
                "LOOK_LEFT",
                AlignFrame(
                    source_frame="taluy/base_link",
                    target_frame=self.gate_search_frame,
                    angle_offset=0.5,
                    dist_threshold=0.1,
                    yaw_threshold=0.1,
                    confirm_duration=0.2,
                    timeout=10.0,
                    cancel_on_success=False,
                    keep_orientation=False,
                    max_linear_velocity=0.1,
                    max_angular_velocity=0.15,
                ),
                transitions={
                    "succeeded": "LOOK_RIGHT",
                    "preempted": "preempted",
                    "aborted": "aborted",
                },
            )
            smach.StateMachine.add(
                "LOOK_RIGHT",
                AlignFrame(
                    source_frame="taluy/base_link",
                    target_frame=self.gate_search_frame,
                    angle_offset=-0.5,
                    dist_threshold=0.1,
                    yaw_threshold=0.1,
                    confirm_duration=0.2,
                    timeout=10.0,
                    cancel_on_success=False,
                    keep_orientation=False,
                    max_linear_velocity=0.1,
                    max_angular_velocity=0.15,
                ),
                transitions={
                    "succeeded": "LOOK_AT_GATE_FOR_TRAJECTORY",
                    "preempted": "preempted",
                    "aborted": "aborted",
                },
            )
            smach.StateMachine.add(
                "LOOK_AT_GATE_FOR_TRAJECTORY",
                SearchForPropState(
                    look_at_frame=self.gate_look_at_frame,
<<<<<<< HEAD
                    alignment_frame="gate_search",
                    full_rotation=look_at_gate_params.get("full_rotation", False),
                    set_frame_duration=5.0,
                    source_frame="taluy/base_link",
                    rotation_speed=look_at_gate_params.get("rotation_speed", 0.3),
=======
                    alignment_frame=self.gate_search_frame,
                    full_rotation=False,
                    set_frame_duration=7.0,
                    source_frame="taluy/base_link",
                    rotation_speed=0.2,
>>>>>>> 3cbbd9fb
                ),
                transitions={
                    "succeeded": "DISABLE_GATE_TRAJECTORY_PUBLISHER",
                    "preempted": "preempted",
                    "aborted": "aborted",
                },
            )
            smach.StateMachine.add(
                "DISABLE_GATE_TRAJECTORY_PUBLISHER",
                TransformServiceEnableState(req=False),
                transitions={
                    "succeeded": "SET_DETECTION_TO_NONE",
                    "preempted": "preempted",
                    "aborted": "aborted",
                },
            )
            smach.StateMachine.add(
                "SET_DETECTION_TO_NONE",
                SetDetectionFocusState(focus_object="none"),
                transitions={
                    "succeeded": "SET_GATE_DEPTH",
                    "preempted": "preempted",
                    "aborted": "aborted",
                },
            )
            smach.StateMachine.add(
                "SET_GATE_DEPTH",
                SetDepthState(
                    depth=set_gate_depth_params.get("depth", -1.5), sleep_duration=3.0
                ),
                transitions={
                    "succeeded": "DYNAMIC_PATH_TO_ENTRANCE",
                    "preempted": "preempted",
                    "aborted": "aborted",
                },
            )
            smach.StateMachine.add(
                "DYNAMIC_PATH_TO_ENTRANCE",
                DynamicPathState(
                    plan_target_frame="gate_entrance",
                ),
                transitions={
                    "succeeded": "DYNAMIC_PATH_TO_EXIT",
                    "preempted": "preempted",
                    "aborted": "aborted",
                },
            )
            smach.StateMachine.add(
                "DYNAMIC_PATH_TO_EXIT",
                DynamicPathState(
                    plan_target_frame="gate_exit",
                ),
                transitions={
                    "succeeded": "ALIGN_FRAME_REQUEST_AFTER_EXIT",
                    "preempted": "preempted",
                    "aborted": "aborted",
                },
            )
            smach.StateMachine.add(
                "ALIGN_FRAME_REQUEST_AFTER_EXIT",
                AlignFrame(
                    source_frame="taluy/base_link",
                    target_frame="gate_exit",
                    angle_offset=align_frame_after_exit_params.get("angle_offset", 0.0),
                    dist_threshold=align_frame_after_exit_params.get(
                        "dist_threshold", 0.1
                    ),
                    yaw_threshold=align_frame_after_exit_params.get(
                        "yaw_threshold", 0.1
                    ),
                    confirm_duration=align_frame_after_exit_params.get(
                        "confirm_duration", 0.0
                    ),
                    timeout=10.0,
                    cancel_on_success=align_frame_after_exit_params.get(
                        "cancel_on_success", True
                    ),
                    keep_orientation=align_frame_after_exit_params.get(
                        "keep_orientation", False
                    ),
                ),
                transitions={
                    "succeeded": "succeeded",
                    "preempted": "preempted",
                    "aborted": "aborted",
                },
            )
            smach.StateMachine.add(
                "CANCEL_ALIGN_CONTROLLER",
                CancelAlignControllerState(),
                transitions={
                    "succeeded": "succeeded",
                    "preempted": "preempted",
                    "aborted": "aborted",
                },
            )

    def execute(self, userdata):
        rospy.logdebug("[NavigateThroughGateState] Starting state machine execution.")

        outcome = self.state_machine.execute()

        if outcome is None:
            return "preempted"
        return outcome<|MERGE_RESOLUTION|>--- conflicted
+++ resolved
@@ -97,7 +97,6 @@
 
         self.tf_buffer = tf2_ros.Buffer()
         self.tf_listener = tf2_ros.TransformListener(self.tf_buffer)
-<<<<<<< HEAD
         self.roll_mode = rospy.get_param("~roll_mode", False)
 
         # Gate task parameters
@@ -122,11 +121,6 @@
             self.gate_look_at_frame = "gate_sawfish_link"
         else:
             self.gate_look_at_frame = "gate_shark_link"  # fallback
-=======
-        self.sim_mode = rospy.get_param("~sim", False)
-        self.gate_look_at_frame = "gate_middle_part"
-        self.gate_search_frame = "gate_search"
->>>>>>> 3cbbd9fb
 
         # Initialize the state machine container
         self.state_machine = smach.StateMachine(
@@ -166,28 +160,17 @@
             smach.StateMachine.add(
                 "FIND_AND_AIM_GATE",
                 SearchForPropState(
-                    look_at_frame=self.gate_look_at_frame,
-<<<<<<< HEAD
+                    look_at_frame="gate_middle_part,
                     alignment_frame="gate_search",
                     full_rotation=find_and_aim_gate_params.get("full_rotation", False),
-                    set_frame_duration=7.0,
-=======
-                    alignment_frame=self.gate_search_frame,
-                    full_rotation=False,
                     set_frame_duration=5.0,
->>>>>>> 3cbbd9fb
                     source_frame="taluy/base_link",
                     rotation_speed=find_and_aim_gate_params.get("rotation_speed", 0.2),
                 ),
                 transitions={
                     "succeeded": (
-<<<<<<< HEAD
-                        "TWO_ROLL_STATE"
+                        "CALIFORNIA_ROLL"
                         if self.roll_mode
-=======
-                        "CALIFORNIA_ROLL"
-                        if not self.sim_mode
->>>>>>> 3cbbd9fb
                         else "SET_GATE_TRAJECTORY_DEPTH"
                     ),
                     "preempted": "preempted",
@@ -195,15 +178,8 @@
                 },
             )
             smach.StateMachine.add(
-<<<<<<< HEAD
-                "TWO_ROLL_STATE",
-                TwoRollState(
-                    roll_torque=two_roll_state_params.get("roll_torque", 50.0)
-                ),
-=======
                 "CALIFORNIA_ROLL",
                 TwoRollState(roll_torque=50.0),
->>>>>>> 3cbbd9fb
                 transitions={
                     "succeeded": "SET_GATE_TRAJECTORY_DEPTH",
                     "preempted": "preempted",
@@ -284,19 +260,11 @@
                 "LOOK_AT_GATE_FOR_TRAJECTORY",
                 SearchForPropState(
                     look_at_frame=self.gate_look_at_frame,
-<<<<<<< HEAD
                     alignment_frame="gate_search",
                     full_rotation=look_at_gate_params.get("full_rotation", False),
-                    set_frame_duration=5.0,
-                    source_frame="taluy/base_link",
-                    rotation_speed=look_at_gate_params.get("rotation_speed", 0.3),
-=======
-                    alignment_frame=self.gate_search_frame,
-                    full_rotation=False,
                     set_frame_duration=7.0,
                     source_frame="taluy/base_link",
-                    rotation_speed=0.2,
->>>>>>> 3cbbd9fb
+                    rotation_speed=look_at_gate_params.get("rotation_speed", 0.2),
                 ),
                 transitions={
                     "succeeded": "DISABLE_GATE_TRAJECTORY_PUBLISHER",
