--- conflicted
+++ resolved
@@ -288,7 +288,6 @@
             return "aborted"
 
 
-<<<<<<< HEAD
 class ClearObjectMapState(smach_ros.ServiceState):
     def __init__(self):
         smach_ros.ServiceState.__init__(
@@ -297,7 +296,7 @@
             Trigger,
             request=TriggerRequest(),
         )
-=======
+
 class ExecutePlannedPathsState(smach.State):
     """
     Uses the follow path action client to follow a set of planned paths.
@@ -348,4 +347,3 @@
         except Exception as e:
             rospy.logerr("[ExecutePlannedPathsState] Exception occurred: %s", str(e))
             return "aborted"
->>>>>>> 5667d14a
