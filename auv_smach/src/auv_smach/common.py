--- conflicted
+++ resolved
@@ -626,10 +626,7 @@
         yaw_threshold,
         timeout,
         angle_offset=0.0,
-<<<<<<< HEAD
-=======
         confirm_duration=0.0,
->>>>>>> ab1df9ca
     ):
         smach.State.__init__(self, outcomes=["succeeded", "aborted", "preempted"])
         self.source_frame = source_frame
@@ -638,10 +635,7 @@
         self.yaw_threshold = yaw_threshold
         self.timeout = timeout
         self.angle_offset = angle_offset
-<<<<<<< HEAD
-=======
         self.confirm_duration = confirm_duration
->>>>>>> ab1df9ca
         self.tf_buffer = tf2_ros.Buffer()
         self.tf_listener = tf2_ros.TransformListener(self.tf_buffer)
         self.rate = rospy.Rate(10)
@@ -672,10 +666,7 @@
 
     def execute(self, userdata):
         start_time = rospy.Time.now()
-<<<<<<< HEAD
-=======
         first_success_time = None
->>>>>>> ab1df9ca
 
         while (rospy.Time.now() - start_time).to_sec() < self.timeout:
             if self.preempt_requested():
@@ -690,10 +681,6 @@
                     f"Alignment check: dist_error={dist_error:.2f}m, yaw_error={yaw_error:.2f}rad",
                 )
                 if dist_error < self.dist_threshold and yaw_error < self.yaw_threshold:
-<<<<<<< HEAD
-                    rospy.loginfo("CheckAlignmentState: Alignment successful.")
-                    return "succeeded"
-=======
                     if self.confirm_duration == 0.0:
                         rospy.loginfo("CheckAlignmentState: Alignment successful.")
                         return "succeeded"
@@ -710,16 +697,11 @@
                         return "succeeded"
                 else:
                     first_success_time = None
->>>>>>> ab1df9ca
 
             self.rate.sleep()
 
         rospy.logwarn("CheckAlignmentState: Timeout reached.")
-<<<<<<< HEAD
-        return "aborted"
-=======
         return "succeeded"
->>>>>>> ab1df9ca
 
 
 class AlignFrame(smach.StateMachine):
@@ -732,10 +714,7 @@
         yaw_threshold=0.1,
         timeout=30.0,
         cancel_on_success=False,
-<<<<<<< HEAD
-=======
         confirm_duration=0.0,
->>>>>>> ab1df9ca
     ):
         super().__init__(outcomes=["succeeded", "aborted", "preempted"])
 
@@ -763,10 +742,7 @@
                     yaw_threshold,
                     timeout,
                     angle_offset,
-<<<<<<< HEAD
-=======
                     confirm_duration,
->>>>>>> ab1df9ca
                 ),
                 transitions={
                     "succeeded": (
