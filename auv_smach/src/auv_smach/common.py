import smach
import smach_ros
import rospy
import threading
import numpy as np
import tf2_ros
import tf.transformations as transformations

from std_srvs.srv import Trigger, TriggerRequest
from auv_msgs.srv import AlignFrameController, AlignFrameControllerRequest
from std_msgs.msg import Bool
from geometry_msgs.msg import TransformStamped
<<<<<<< HEAD
from auv_msgs.srv import (
    SetDepth,
    SetDepthRequest,
    SetObjectTransform,
    SetObjectTransformRequest,
    SetObjectTransformResponse,
)
=======
from auv_msgs.srv import SetDepth, SetDepthRequest

from auv_navigation.follow_path_action import follow_path_client

>>>>>>> f1dc9b9b
from tf.transformations import (
    quaternion_matrix,
    quaternion_from_matrix,
    translation_matrix,
    translation_from_matrix,
    quaternion_from_euler,
)


def transform_to_matrix(transform):
    trans = translation_matrix(
        [
            transform.translation.x,
            transform.translation.y,
            transform.translation.z,
        ]
    )
    rot = quaternion_matrix(
        [
            transform.rotation.x,
            transform.rotation.y,
            transform.rotation.z,
            transform.rotation.w,
        ]
    )
    return np.dot(trans, rot)


def multiply_transforms(transform1, transform2):
    matrix1 = transform_to_matrix(transform1)
    matrix2 = transform_to_matrix(transform2)
    return np.dot(matrix1, matrix2)


def matrix_to_transform(matrix):
    trans = translation_from_matrix(matrix)
    rot = quaternion_from_matrix(matrix)

    transform = TransformStamped()
    transform.transform.translation.x = trans[0]
    transform.transform.translation.y = trans[1]
    transform.transform.translation.z = trans[2]
    transform.transform.rotation.x = rot[0]
    transform.transform.rotation.y = rot[1]
    transform.transform.rotation.z = rot[2]
    transform.transform.rotation.w = rot[3]

    return transform


def concatenate_transforms(transform1, transform2):
    combined_matrix = multiply_transforms(transform1.transform, transform2.transform)
    return matrix_to_transform(combined_matrix)


# ------------------- STATES -------------------


class SetDepthState(smach_ros.ServiceState):
    """
    Calls /taluy/set_depth with the requested depth.
    continuously publishes True to /taluy/enable topic
    whilst the state is running.

    Outcomes:
        - succeeded: The service call returned success.
        - preempted: The state was preempted.
        - aborted: The service call failed.
    """

    def __init__(self, depth: float, sleep_duration: float = 5.0):
        set_depth_request = SetDepthRequest()
        set_depth_request.target_depth = depth
        self.sleep_duration = sleep_duration

        super(SetDepthState, self).__init__(
            "set_depth",
            SetDepth,
            request=set_depth_request,
            outcomes=["succeeded", "preempted", "aborted"],
        )

        self._stop_publishing = threading.Event()

        self.enable_pub = rospy.Publisher("enable", Bool, queue_size=1)

    def _publish_enable_loop(self):
        publish_rate = rospy.get_param("~enable_rate", 20)
        rate = rospy.Rate(publish_rate)
        while not rospy.is_shutdown() and not self._stop_publishing.is_set():
            self.enable_pub.publish(Bool(True))
            rate.sleep()

    def execute(self, userdata):
        # if there's an immediate preempt
        if self.preempt_requested():
            rospy.logwarn("[SetDepthState] Preempt requested before execution.")
            self.service_preempt()
            return "preempted"

        # Call the service
        result = super(SetDepthState, self).execute(userdata)

        # Clear the stop flag
        self._stop_publishing.clear()
        # start publishing in the background thread
        pub_thread = threading.Thread(target=self._publish_enable_loop)
        pub_thread.start()
        # Wait for the specified sleep duration
        if self.sleep_duration > 0:
            rospy.sleep(self.sleep_duration)

        # signal the publishing thread to stop
        self._stop_publishing.set()
        pub_thread.join()

        return result


class LaunchTorpedoState(smach_ros.ServiceState):
    def __init__(self, id: int):
        smach_ros.ServiceState.__init__(
            self,
            f"torpedo_{id}/launch",
            Trigger,
            request=TriggerRequest(),
        )


class DropBallState(smach_ros.ServiceState):
    def __init__(self):
        smach_ros.ServiceState.__init__(
            self,
            "ball_dropper/drop",
            Trigger,
            request=TriggerRequest(),
        )


class CancelAlignControllerState(smach_ros.ServiceState):
    def __init__(self):
        smach_ros.ServiceState.__init__(
            self,
            "align_frame/cancel",
            Trigger,
            request=TriggerRequest(),
        )


class SetAlignControllerTargetState(smach_ros.ServiceState):
    def __init__(self, source_frame: str, target_frame: str):
        align_request = AlignFrameControllerRequest()
        align_request.source_frame = source_frame
        align_request.target_frame = target_frame
        align_request.angle_offset = 0.0

        smach_ros.ServiceState.__init__(
            self,
            "align_frame/start",
            AlignFrameController,
            request=align_request,
        )


class NavigateToFrameState(smach.State):
    def __init__(self, start_frame, end_frame, target_frame, n_turns=0):
        smach.State.__init__(self, outcomes=["succeeded", "preempted", "aborted"])
        self.start_frame = start_frame
        self.end_frame = end_frame
        self.target_frame = target_frame
        self.n_turns = n_turns
        self.tf_buffer = tf2_ros.Buffer()
        self.tf_listener = tf2_ros.TransformListener(self.tf_buffer)
        self.tf_broadcaster = tf2_ros.TransformBroadcaster()
        self.rate = rospy.Rate(10)

        self.linear_velocity = rospy.get_param("/smach/max_linear_velocity")
        self.angular_velocity = rospy.get_param("/smach/max_angular_velocity")

    def execute(self, userdata):
        try:
            odom_to_start_transform = self.tf_buffer.lookup_transform(
                "odom", self.start_frame, rospy.Time(0), rospy.Duration(1000.0)
            )
            # Lookup the initial transform from start_frame to end_frame
            start_transform = self.tf_buffer.lookup_transform(
                self.start_frame, self.end_frame, rospy.Time(0), rospy.Duration(1000.0)
            )

            start_pos = np.array(
                [
                    0,  # Start position is the origin in the start_frame
                    0,
                ]
            )

            end_pos = np.array(
                [
                    start_transform.transform.translation.x,
                    start_transform.transform.translation.y,
                ]
            )

            start_orientation = 0.0  # Start with no rotation relative to start_frame

            end_orientation = transformations.euler_from_quaternion(
                [
                    start_transform.transform.rotation.x,
                    start_transform.transform.rotation.y,
                    start_transform.transform.rotation.z,
                    start_transform.transform.rotation.w,
                ]
            )[2]

            # Incorporate full rotations into the angular difference
            angular_diff = (end_orientation - start_orientation) + (
                2 * np.pi * self.n_turns
            )

            # Calculate the distance and ensure the angular velocity limit is respected
            distance = np.linalg.norm(end_pos - start_pos)
            duration_linear = distance / self.linear_velocity
            duration_angular = abs(angular_diff) / self.angular_velocity

            # The overall duration is the maximum of the two
            duration = max(duration_linear, duration_angular)
            num_steps = int(duration * 10)  # Number of steps based on the rate

            for i in range(num_steps):
                if self.preempt_requested():
                    self.service_preempt()
                    return "preempted"

                # Linear interpolation for position
                t = float(i) / num_steps
                interp_pos = (1 - t) * start_pos + t * end_pos

                # Linear interpolation for orientation (in 2D, yaw only)
                interp_orientation = start_orientation + t * angular_diff
                quaternion = transformations.quaternion_from_euler(
                    0, 0, interp_orientation
                )

                # Broadcast the new transform
                t = TransformStamped()
                t.header.stamp = rospy.Time.now()
                t.header.frame_id = self.start_frame
                t.child_frame_id = self.target_frame
                t.transform.translation.x = interp_pos[0]
                t.transform.translation.y = interp_pos[1]
                t.transform.translation.z = 0.0  # Assume 2D movement (z = 0)
                t.transform.rotation.x = quaternion[0]
                t.transform.rotation.y = quaternion[1]
                t.transform.rotation.z = quaternion[2]
                t.transform.rotation.w = quaternion[3]

                combined_transform = concatenate_transforms(odom_to_start_transform, t)
                combined_transform.header.stamp = rospy.Time.now()
                combined_transform.header.frame_id = "odom"
                combined_transform.child_frame_id = self.target_frame

                self.tf_broadcaster.sendTransform(combined_transform)
                self.rate.sleep()

            return "succeeded"

        except (
            tf2_ros.LookupException,
            tf2_ros.ConnectivityException,
            tf2_ros.ExtrapolationException,
        ) as e:
            rospy.logwarn(f"TF lookup exception: {e}")
            return "aborted"


<<<<<<< HEAD
class SetFrameLookingAtState(smach.State):
    def __init__(
        self,
        base_frame="taluy/base_link",
        target_frame="gate_search",
        look_at_frame="gate_blue_arrow_link",
        rotation_rate=0.2,        
        update_duration=3.0,      
    ):
        smach.State.__init__(self, outcomes=["succeeded", "preempted", "aborted"])
        self.base_frame = base_frame
        self.target_frame = target_frame
        self.look_at_frame = look_at_frame
        self.rotation_rate = rotation_rate
        self.update_duration = update_duration

        self.tf_buffer = tf2_ros.Buffer()
        self.tf_listener = tf2_ros.TransformListener(self.tf_buffer)
        self.set_object_transform = rospy.ServiceProxy(
            "set_object_transform", SetObjectTransform
        )
        self.rate = rospy.Rate(10)  

    def execute(self, userdata):
        start_time = rospy.Time.now().to_sec()

        while not rospy.is_shutdown():
            if self.preempt_requested():
                self.service_preempt()
                return "preempted"

            try:
                base_to_look = self.tf_buffer.lookup_transform(
                    self.base_frame,
                    self.look_at_frame,
                    rospy.Time(0),
                    rospy.Duration(0.1),
                )

                end_time = rospy.Time.now().to_sec() + self.update_duration
                while rospy.Time.now().to_sec() < end_time and not rospy.is_shutdown():

                    if self.preempt_requested():
                        self.service_preempt()
                        return "preempted"

                    vec = np.array(
                        [
                            base_to_look.transform.translation.x,
                            base_to_look.transform.translation.y,
                        ]
                    )
                    facing_angle = np.arctan2(vec[1], vec[0])
                    q = quaternion_from_euler(0, 0, facing_angle)

                    t = TransformStamped()
                    t.header.stamp = rospy.Time.now()
                    t.header.frame_id = self.base_frame
                    t.child_frame_id = self.target_frame
                    t.transform.translation.x = 0.0
                    t.transform.translation.y = 0.0
                    t.transform.translation.z = 0.0
                    t.transform.rotation.x, t.transform.rotation.y, \
                        t.transform.rotation.z, t.transform.rotation.w = q

                    req = SetObjectTransformRequest(transform=t)
                    try:
                        res = self.set_object_transform(req)
                        if not res.success:
                            rospy.logwarn("SetObjectTransform failed: %s", res.message)
                            return "aborted"
                    except rospy.ServiceException as e:
                        rospy.logwarn("Service call failed: %s", e)
                        return "aborted"

                    self.rate.sleep()

                    try:
                        base_to_look = self.tf_buffer.lookup_transform(
                            self.base_frame,
                            self.look_at_frame,
                            rospy.Time(0),
                            rospy.Duration(0.05),
                        )
                    except Exception:
                        rospy.logdebug("look_at_frame cannot found anymore, trying again...")
                        break

                return "succeeded"

            except (
                tf2_ros.LookupException,
                tf2_ros.ConnectivityException,
                tf2_ros.ExtrapolationException,
            ):
                elapsed = rospy.Time.now().to_sec() - start_time
                current_angle = -self.rotation_rate * elapsed 

                try:
                    odom_to_base = self.tf_buffer.lookup_transform(
                        "odom", self.base_frame, rospy.Time(0), rospy.Duration(0.1)
                    )
                except Exception as e:
                    rospy.logwarn("TF lookup failed for %s: %s", self.base_frame, e)
                    return "aborted"

                t = TransformStamped()
                t.header.stamp = rospy.Time.now()
                t.header.frame_id = "odom"
                t.child_frame_id = self.target_frame
                t.transform.translation.x = odom_to_base.transform.translation.x
                t.transform.translation.y = odom_to_base.transform.translation.y
                t.transform.translation.z = odom_to_base.transform.translation.z
                q = quaternion_from_euler(0, 0, current_angle)
                t.transform.rotation.x, t.transform.rotation.y, \
                    t.transform.rotation.z, t.transform.rotation.w = q

                req = SetObjectTransformRequest(transform=t)
                try:
                    res = self.set_object_transform(req)
                    if not res.success:
                        rospy.logwarn("SetObjectTransform failed: %s", res.message)
                except rospy.ServiceException as e:
                    rospy.logwarn("Service call failed: %s", e)
                    return "aborted"

                if abs(current_angle) >= 2 * np.pi:
                    rospy.loginfo("completed a full rotation, could not find look_at_frame")
                    return "succeeded"

                self.rate.sleep()
=======
class ClearObjectMapState(smach_ros.ServiceState):
    def __init__(self):
        smach_ros.ServiceState.__init__(
            self,
            "clear_object_transforms",
            Trigger,
            request=TriggerRequest(),
        )


class ExecutePlannedPathsState(smach.State):
    """
    Uses the follow path action client to follow a set of planned paths.
    """

    def __init__(self):
        smach.State.__init__(
            self,
            outcomes=["succeeded", "preempted", "aborted"],
            input_keys=[
                "planned_paths"
            ],  # expects the input value under the name "planned_paths"
        )
        self._client = None

    def execute(self, userdata) -> str:
        """
        Args:
            userdata (smach.UserData): Contains `planned_paths` from the planning state.

        Returns:
            str: "succeeded" if execution was successful, otherwise "aborted" or "preempted".
        """
        if self._client is None:
            rospy.logdebug(
                "[ExecutePlannedPathsState] Initializing the FollowPathActionClient"
            )
            self._client = follow_path_client.FollowPathActionClient()

        # Check for preemption before proceeding
        if self.preempt_requested():
            rospy.logwarn("[ExecutePlannedPathsState] Preempt requested")
            return "preempted"
        try:
            planned_paths = userdata.planned_paths
            success = self._client.execute_paths(planned_paths)
            if success:
                rospy.logdebug(
                    "[ExecutePlannedPathsState] Planned paths executed successfully"
                )
                return "succeeded"
            else:
                rospy.logwarn(
                    "[ExecutePlannedPathsState] Execution of planned paths failed"
                )
                return "aborted"

        except Exception as e:
            rospy.logerr("[ExecutePlannedPathsState] Exception occurred: %s", str(e))
            return "aborted"
>>>>>>> f1dc9b9b
<|MERGE_RESOLUTION|>--- conflicted
+++ resolved
@@ -10,7 +10,7 @@
 from auv_msgs.srv import AlignFrameController, AlignFrameControllerRequest
 from std_msgs.msg import Bool
 from geometry_msgs.msg import TransformStamped
-<<<<<<< HEAD
+
 from auv_msgs.srv import (
     SetDepth,
     SetDepthRequest,
@@ -18,12 +18,12 @@
     SetObjectTransformRequest,
     SetObjectTransformResponse,
 )
-=======
+
 from auv_msgs.srv import SetDepth, SetDepthRequest
 
 from auv_navigation.follow_path_action import follow_path_client
 
->>>>>>> f1dc9b9b
+
 from tf.transformations import (
     quaternion_matrix,
     quaternion_from_matrix,
@@ -299,7 +299,6 @@
             return "aborted"
 
 
-<<<<<<< HEAD
 class SetFrameLookingAtState(smach.State):
     def __init__(
         self,
@@ -431,7 +430,7 @@
                     return "succeeded"
 
                 self.rate.sleep()
-=======
+
 class ClearObjectMapState(smach_ros.ServiceState):
     def __init__(self):
         smach_ros.ServiceState.__init__(
@@ -491,5 +490,4 @@
 
         except Exception as e:
             rospy.logerr("[ExecutePlannedPathsState] Exception occurred: %s", str(e))
-            return "aborted"
->>>>>>> f1dc9b9b
+            return "aborted"