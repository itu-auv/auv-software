--- conflicted
+++ resolved
@@ -37,7 +37,6 @@
         self.timeout = rospy.Duration(timeout)
         self.tf_buffer = tf2_ros.Buffer()
         self.tf_listener = tf2_ros.TransformListener(self.tf_buffer)
-<<<<<<< HEAD
         # Set frame order based on target_selection
         if target_selection == "shark":
             self.target_frames = ["bin_shark_link", "bin_sawfish_link"]
@@ -45,9 +44,6 @@
             self.target_frames = ["bin_sawfish_link", "bin_shark_link"]
         else:
             self.target_frames = ["bin_shark_link", "bin_sawfish_link"]
-=======
-        self.target_frames = ["bin_shark_link", "bin_sawfish_link"]
->>>>>>> 54188219
 
     def execute(self, userdata) -> str:
         start_time = rospy.Time.now()
