from .initialize import *
import smach
import smach_ros
from std_srvs.srv import SetBool, SetBoolRequest, Trigger, TriggerRequest
import math

from auv_smach.common import (
    AlignFrame,
    CancelAlignControllerState,
    SetDepthState,
    SearchForPropState,
    DynamicPathState,
    SetDetectionFocusState,
    SetDetectionState,
)
from auv_smach.initialize import DelayState


class TorpedoTargetFramePublisherServiceState(smach_ros.ServiceState):
    def __init__(self, req: bool):
        smach_ros.ServiceState.__init__(
            self,
            "set_transform_torpedo_target_frame",
            SetBool,
            request=SetBoolRequest(data=req),
        )


class TorpedoRealsenseTargetFramePublisherServiceState(smach_ros.ServiceState):
    def __init__(self, req: bool):
        smach_ros.ServiceState.__init__(
            self,
            "set_transform_torpedo_realsense_target_frame",
            SetBool,
            request=SetBoolRequest(data=req),
        )


class TorpedoFireFramePublisherServiceState(smach_ros.ServiceState):
    def __init__(self, req: bool):
        smach_ros.ServiceState.__init__(
            self,
            "set_transform_torpedo_hole_target_frame",
            SetBool,
            request=SetBoolRequest(data=req),
        )


class LaunchTorpedoState(smach_ros.ServiceState):
    def __init__(self, id: int):
        smach_ros.ServiceState.__init__(
            self,
            f"torpedo_{id}/launch",
            Trigger,
            request=TriggerRequest(),
        )


class TorpedoTaskState(smach.State):
    def __init__(self):
        smach.State.__init__(self, outcomes=["succeeded", "preempted", "aborted"])

        torpedo_task_params = rospy.get_param("~torpedo_task", {})
        set_torpedo_depth_params = torpedo_task_params.get("set_torpedo_depth", {})
        find_and_aim_torpedo_params = torpedo_task_params.get(
            "find_and_aim_torpedo", {}
        )
        set_align_controller_target_to_torpedo_target_params = torpedo_task_params.get(
            "set_align_controller_target_to_torpedo_target", {}
        )
        rotate_for_realsense_params = torpedo_task_params.get(
            "rotate_for_realsense", {}
        )
        wait_for_frame_params = torpedo_task_params.get("wait_for_frame", {})
        turn_to_launch_torpedo_params = torpedo_task_params.get(
            "turn_to_launch_torpedo", {}
        )
        wait_for_fire_frame_params = torpedo_task_params.get("wait_for_fire_frame", {})
        set_fire_depth_1_params = torpedo_task_params.get("set_fire_depth_1", {})
        align_to_torpedo_fire_frame_1_params = torpedo_task_params.get(
            "align_to_torpedo_fire_frame_1", {}
        )
        launch_torpedo_1_params = torpedo_task_params.get("launch_torpedo_1", {})
        wait_for_torpedo_launch_1_params = torpedo_task_params.get(
            "wait_for_torpedo_launch_1", {}
        )
        set_fire_depth_2_params = torpedo_task_params.get("set_fire_depth_2", {})
        align_to_torpedo_fire_frame_2_params = torpedo_task_params.get(
            "align_to_torpedo_fire_frame_2", {}
        )
        launch_torpedo_2_params = torpedo_task_params.get("launch_torpedo_2", {})
        wait_for_torpedo_2_launch_params = torpedo_task_params.get(
            "wait_for_torpedo_2_launch", {}
        )
        get_back_params = torpedo_task_params.get("get_back", {})

        # Mission selection parameters
        target_selection_params = rospy.get_param("target_selection", "sawfish")
        mission_targets = rospy.get_param("mission_targets", {})
        self.torpedo_fire_frames = mission_targets.get(target_selection_params, {}).get(
            "torpedo_fire_frames",
            ["torpedo_shark_fire_frame", "torpedo_sawfish_fire_frame"],
        )

        self.target_selection = rospy.get_param("~target_selection", "shark")
        if self.target_selection == "shark":
            self.torpedo_target_frame = "torpedo_hole_shark_link"
        elif self.target_selection == "sawfish":
            self.torpedo_target_frame = "torpedo_hole_sawfish_link"
        else:
            self.torpedo_target_frame = "torpedo_hole_shark_link"  # fallback

        # Initialize the state machine
        self.state_machine = smach.StateMachine(
            outcomes=["succeeded", "preempted", "aborted"]
        )

        # Open the container for adding states
        with self.state_machine:
            smach.StateMachine.add(
                "ENABLE_FRONT_CAMERA",
                SetDetectionState(camera_name="front", enable=True),
                transitions={
                    "succeeded": "SET_CAMERA_FOCUS",
                    "preempted": "preempted",
                    "aborted": "aborted",
                },
            )
            smach.StateMachine.add(
                "SET_CAMERA_FOCUS",
                SetDetectionFocusState(focus_object="torpedo"),
                transitions={
                    "succeeded": "ENABLE_TORPEDO_FRAME_PUBLISHER",
                    "preempted": "preempted",
                    "aborted": "aborted",
                },
            )
            smach.StateMachine.add(
                "ENABLE_TORPEDO_FRAME_PUBLISHER",
                TorpedoTargetFramePublisherServiceState(req=True),
                transitions={
                    "succeeded": "SET_TORPEDO_DEPTH",
                    "preempted": "preempted",
                    "aborted": "aborted",
                },
            )
            smach.StateMachine.add(
                "SET_TORPEDO_DEPTH",
                SetDepthState(
                    depth=set_torpedo_depth_params.get("depth", -1.3),
                    sleep_duration=3.0,
                ),
                transitions={
                    "succeeded": "FIND_AND_AIM_TORPEDO",
                    "preempted": "preempted",
                    "aborted": "aborted",
                },
            )
            smach.StateMachine.add(
                "FIND_AND_AIM_TORPEDO",
                SearchForPropState(
                    look_at_frame="torpedo_map_link",
                    alignment_frame="torpedo_map_travel_start",
                    full_rotation=find_and_aim_torpedo_params.get(
                        "full_rotation", False
                    ),
                    set_frame_duration=7.0,
                    source_frame="taluy/base_link",
                    rotation_speed=find_and_aim_torpedo_params.get(
                        "rotation_speed", 0.3
                    ),
                ),
                transitions={
                    "succeeded": "PATH_TO_TORPEDO_TARGET",
                    "preempted": "preempted",
                    "aborted": "aborted",
                },
            )
            smach.StateMachine.add(
                "PATH_TO_TORPEDO_TARGET",
                DynamicPathState(
                    plan_target_frame=self.torpedo_target_frame,
                ),
                transitions={
                    "succeeded": "SET_ALIGN_CONTROLLER_TARGET_TO_TORPEDO_TARGET",
                    "preempted": "preempted",
                    "aborted": "aborted",
                },
            )
            smach.StateMachine.add(
                "SET_ALIGN_CONTROLLER_TARGET_TO_TORPEDO_TARGET",
                AlignFrame(
                    source_frame="taluy/base_link",
                    target_frame="torpedo_target",
                    dist_threshold=set_align_controller_target_to_torpedo_target_params.get(
                        "dist_threshold", 0.1
                    ),
                    yaw_threshold=set_align_controller_target_to_torpedo_target_params.get(
                        "yaw_threshold", 0.1
                    ),
                    confirm_duration=set_align_controller_target_to_torpedo_target_params.get(
                        "confirm_duration", 3.0
                    ),
                    timeout=10.0,
                    cancel_on_success=set_align_controller_target_to_torpedo_target_params.get(
                        "cancel_on_success", False
                    ),
                ),
                transitions={
                    "succeeded": "DISABLE_TORPEDO_FRAME_PUBLISHER",
                    "preempted": "preempted",
                    "aborted": "aborted",
                },
            )
            smach.StateMachine.add(
                "DISABLE_TORPEDO_FRAME_PUBLISHER",
                TorpedoTargetFramePublisherServiceState(req=False),
                transitions={
                    "succeeded": "ROTATE_FOR_REALSENSE",
                    "preempted": "preempted",
                    "aborted": "aborted",
                },
            )
            smach.StateMachine.add(
                "ROTATE_FOR_REALSENSE",
                AlignFrame(
                    source_frame="taluy/base_link",
                    target_frame=self.torpedo_target_frame,
                    angle_offset=rotate_for_realsense_params.get(
                        "angle_offset", math.pi
                    ),
                    dist_threshold=rotate_for_realsense_params.get(
                        "dist_threshold", 0.1
                    ),
                    yaw_threshold=rotate_for_realsense_params.get("yaw_threshold", 0.1),
                    confirm_duration=rotate_for_realsense_params.get(
                        "confirm_duration", 3.0
                    ),
                    timeout=30.0,
                    cancel_on_success=rotate_for_realsense_params.get(
                        "cancel_on_success", False
                    ),
                ),
                transitions={
                    "succeeded": "ENABLE_TORPEDO_REALSENSE_FRAME_PUBLISHER",
                    "preempted": "preempted",
                    "aborted": "aborted",
                },
            )
            smach.StateMachine.add(
                "ENABLE_TORPEDO_REALSENSE_FRAME_PUBLISHER",
                TorpedoRealsenseTargetFramePublisherServiceState(req=True),
                transitions={
                    "succeeded": "WAIT_FOR_FRAME",
                    "preempted": "preempted",
                    "aborted": "aborted",
                },
            )
            smach.StateMachine.add(
                "WAIT_FOR_FRAME",
                DelayState(delay_time=wait_for_frame_params.get("delay_time", 10.0)),
                transitions={
                    "succeeded": "DISABLE_TORPEDO_REALSENSE_FRAME_PUBLISHER",
                    "preempted": "preempted",
                    "aborted": "aborted",
                },
            )
            smach.StateMachine.add(
                "DISABLE_TORPEDO_REALSENSE_FRAME_PUBLISHER",
                TorpedoRealsenseTargetFramePublisherServiceState(req=False),
                transitions={
                    "succeeded": "TURN_TO_LAUNCH_TORPEDO",
                    "preempted": "preempted",
                    "aborted": "aborted",
                },
            )
            smach.StateMachine.add(
                "TURN_TO_LAUNCH_TORPEDO",
                AlignFrame(
                    source_frame="taluy/base_link",
<<<<<<< HEAD
                    target_frame="torpedo_target_realsense",
                    angle_offset=turn_to_launch_torpedo_params.get(
                        "angle_offset", -math.pi / 2
                    ),
                    dist_threshold=turn_to_launch_torpedo_params.get(
                        "dist_threshold", 0.05
                    ),
                    yaw_threshold=turn_to_launch_torpedo_params.get(
                        "yaw_threshold", 0.05
                    ),
                    confirm_duration=turn_to_launch_torpedo_params.get(
                        "confirm_duration", 7.0
                    ),
=======
                    target_frame=torpedo_realsense_target_frame,
                    angle_offset=-math.pi / 2,
                    dist_threshold=0.05,
                    yaw_threshold=0.05,
                    confirm_duration=2.0,
>>>>>>> 3cbbd9fb
                    timeout=30.0,
                    cancel_on_success=turn_to_launch_torpedo_params.get(
                        "cancel_on_success", False
                    ),
                ),
                transitions={
                    "succeeded": "FIND_AND_AIM_TORPEDO_MAP",
                    "preempted": "preempted",
                    "aborted": "aborted",
                },
            )
            smach.StateMachine.add(
                "FIND_AND_AIM_TORPEDO_MAP",
                SearchForPropState(
                    look_at_frame="torpedo_map_link",
                    alignment_frame="torpedo_map_lookup",
                    full_rotation=False,
                    set_frame_duration=1.0,
                    source_frame="taluy/base_link",
                    rotation_speed=0.1,
                ),
                transitions={
                    "succeeded": "ALIGN_TO_LOOKUP",
                    "preempted": "preempted",
                    "aborted": "aborted",
                },
            )
            smach.StateMachine.add(
                "ALIGN_TO_LOOKUP",
                AlignFrame(
                    source_frame="taluy/base_link",
                    target_frame="torpedo_map_lookup",
                    dist_threshold=0.05,
                    yaw_threshold=0.05,
                    confirm_duration=5.0,
                ),
                transitions={
                    "succeeded": "ENABLE_TORPEDO_FIRE_FRAME_PUBLISHER",
                    "preempted": "preempted",
                    "aborted": "aborted",
                },
            )
            smach.StateMachine.add(
                "ENABLE_TORPEDO_FIRE_FRAME_PUBLISHER",
                TorpedoFireFramePublisherServiceState(req=True),
                transitions={
                    "succeeded": "WAIT_FOR_FIRE_FRAME",
                    "preempted": "preempted",
                    "aborted": "aborted",
                },
            )
            smach.StateMachine.add(
                "WAIT_FOR_FIRE_FRAME",
                DelayState(
                    delay_time=wait_for_fire_frame_params.get("delay_time", 3.0)
                ),
                transitions={
                    "succeeded": "DISABLE_TORPEDO_FIRE_FRAME_PUBLISHER",
                    "preempted": "preempted",
                    "aborted": "aborted",
                },
            )
            smach.StateMachine.add(
                "DISABLE_TORPEDO_FIRE_FRAME_PUBLISHER",
                TorpedoFireFramePublisherServiceState(req=False),
                transitions={
                    "succeeded": "SET_FIRE_DEPTH_1",
                    "preempted": "preempted",
                    "aborted": "aborted",
                },
            )
            smach.StateMachine.add(
                "SET_FIRE_DEPTH_1",
                SetDepthState(
<<<<<<< HEAD
                    depth=set_fire_depth_1_params.get("depth", 0.2),
=======
                    depth=0.02,
>>>>>>> 3cbbd9fb
                    sleep_duration=5.0,
                    frame_id=self.torpedo_fire_frames[0],
                ),
                transitions={
                    "succeeded": "ALIGN_TO_TORPEDO_FIRE_FRAME_1",
                    "preempted": "preempted",
                    "aborted": "aborted",
                },
            )
            smach.StateMachine.add(
                "ALIGN_TO_TORPEDO_FIRE_FRAME_1",
                AlignFrame(
                    source_frame="taluy/base_link/torpedo_upper_link",
                    target_frame=self.torpedo_fire_frames[0],
                    angle_offset=align_to_torpedo_fire_frame_1_params.get(
                        "angle_offset", -math.pi / 2
                    ),
                    dist_threshold=align_to_torpedo_fire_frame_1_params.get(
                        "dist_threshold", 0.05
                    ),
                    yaw_threshold=align_to_torpedo_fire_frame_1_params.get(
                        "yaw_threshold", 0.05
                    ),
                    confirm_duration=align_to_torpedo_fire_frame_1_params.get(
                        "confirm_duration", 10.0
                    ),
                    timeout=30.0,
                    cancel_on_success=align_to_torpedo_fire_frame_1_params.get(
                        "cancel_on_success", False
                    ),
                    max_linear_velocity=align_to_torpedo_fire_frame_1_params.get(
                        "max_linear_velocity", 0.1
                    ),
                    max_angular_velocity=align_to_torpedo_fire_frame_1_params.get(
                        "max_angular_velocity", 0.1
                    ),
                ),
                transitions={
                    "succeeded": "LAUNCH_TORPEDO_1",
                    "preempted": "preempted",
                    "aborted": "aborted",
                },
            )
            smach.StateMachine.add(
                "LAUNCH_TORPEDO_1",
                LaunchTorpedoState(id=launch_torpedo_1_params.get("id", 1)),
                transitions={
                    "succeeded": "WAIT_FOR_TORPEDO_LAUNCH_1",
                    "preempted": "preempted",
                    "aborted": "aborted",
                },
            )
            smach.StateMachine.add(
                "WAIT_FOR_TORPEDO_LAUNCH_1",
                DelayState(
                    delay_time=wait_for_torpedo_launch_1_params.get("delay_time", 3.0)
                ),
                transitions={
                    "succeeded": "SET_FIRE_DEPTH_2",
                    "preempted": "preempted",
                    "aborted": "aborted",
                },
            )
            smach.StateMachine.add(
                "SET_FIRE_DEPTH_2",
                SetDepthState(
<<<<<<< HEAD
                    depth=set_fire_depth_2_params.get("depth", 0.2),
=======
                    depth=0.05,
>>>>>>> 3cbbd9fb
                    sleep_duration=5.0,
                    frame_id=self.torpedo_fire_frames[1],
                ),
                transitions={
                    "succeeded": "ALIGN_TO_TORPEDO_FIRE_FRAME_2",
                    "preempted": "preempted",
                    "aborted": "aborted",
                },
            )
            smach.StateMachine.add(
                "ALIGN_TO_TORPEDO_FIRE_FRAME_2",
                AlignFrame(
                    source_frame="taluy/base_link/torpedo_bottom_link",
                    target_frame=self.torpedo_fire_frames[1],
                    angle_offset=align_to_torpedo_fire_frame_2_params.get(
                        "angle_offset", -math.pi / 2
                    ),
                    dist_threshold=align_to_torpedo_fire_frame_2_params.get(
                        "dist_threshold", 0.05
                    ),
                    yaw_threshold=align_to_torpedo_fire_frame_2_params.get(
                        "yaw_threshold", 0.05
                    ),
                    confirm_duration=align_to_torpedo_fire_frame_2_params.get(
                        "confirm_duration", 10.0
                    ),
                    timeout=30.0,
                    cancel_on_success=align_to_torpedo_fire_frame_2_params.get(
                        "cancel_on_success", False
                    ),
                    max_linear_velocity=align_to_torpedo_fire_frame_2_params.get(
                        "max_linear_velocity", 0.1
                    ),
                    max_angular_velocity=align_to_torpedo_fire_frame_2_params.get(
                        "max_angular_velocity", 0.1
                    ),
                ),
                transitions={
                    "succeeded": "LAUNCH_TORPEDO_2",
                    "preempted": "preempted",
                    "aborted": "aborted",
                },
            )
            smach.StateMachine.add(
                "LAUNCH_TORPEDO_2",
                LaunchTorpedoState(id=launch_torpedo_2_params.get("id", 2)),
                transitions={
                    "succeeded": "WAIT_FOR_TORPEDO_2_LAUNCH",
                    "preempted": "preempted",
                    "aborted": "aborted",
                },
            )
            smach.StateMachine.add(
                "WAIT_FOR_TORPEDO_2_LAUNCH",
                DelayState(
                    delay_time=wait_for_torpedo_2_launch_params.get("delay_time", 3.0)
                ),
                transitions={
                    "succeeded": "GET_BACK",
                    "preempted": "preempted",
                    "aborted": "aborted",
                },
            )
            smach.StateMachine.add(
                "GET_BACK",
                AlignFrame(
                    source_frame="taluy/base_link",
                    target_frame="torpedo_target_realsense",
                    angle_offset=get_back_params.get("angle_offset", 0.0),
                    dist_threshold=get_back_params.get("dist_threshold", 0.1),
                    yaw_threshold=get_back_params.get("yaw_threshold", 0.1),
                    confirm_duration=get_back_params.get("confirm_duration", 0.0),
                    timeout=10.0,
                    cancel_on_success=get_back_params.get("cancel_on_success", False),
                ),
                transitions={
                    "succeeded": "CANCEL_ALIGN_CONTROLLER",
                    "preempted": "preempted",
                    "aborted": "aborted",
                },
            )
            smach.StateMachine.add(
                "CANCEL_ALIGN_CONTROLLER",
                CancelAlignControllerState(),
                transitions={
                    "succeeded": "succeeded",
                    "preempted": "preempted",
                    "aborted": "aborted",
                },
            )

    def execute(self, userdata):
        # Execute the state machine
        outcome = self.state_machine.execute()

        if outcome is None:
            return "preempted"

        return outcome<|MERGE_RESOLUTION|>--- conflicted
+++ resolved
@@ -278,7 +278,6 @@
                 "TURN_TO_LAUNCH_TORPEDO",
                 AlignFrame(
                     source_frame="taluy/base_link",
-<<<<<<< HEAD
                     target_frame="torpedo_target_realsense",
                     angle_offset=turn_to_launch_torpedo_params.get(
                         "angle_offset", -math.pi / 2
@@ -290,15 +289,8 @@
                         "yaw_threshold", 0.05
                     ),
                     confirm_duration=turn_to_launch_torpedo_params.get(
-                        "confirm_duration", 7.0
-                    ),
-=======
-                    target_frame=torpedo_realsense_target_frame,
-                    angle_offset=-math.pi / 2,
-                    dist_threshold=0.05,
-                    yaw_threshold=0.05,
-                    confirm_duration=2.0,
->>>>>>> 3cbbd9fb
+                        "confirm_duration", 2.0
+                    ),
                     timeout=30.0,
                     cancel_on_success=turn_to_launch_torpedo_params.get(
                         "cancel_on_success", False
@@ -373,11 +365,7 @@
             smach.StateMachine.add(
                 "SET_FIRE_DEPTH_1",
                 SetDepthState(
-<<<<<<< HEAD
-                    depth=set_fire_depth_1_params.get("depth", 0.2),
-=======
-                    depth=0.02,
->>>>>>> 3cbbd9fb
+                    depth=set_fire_depth_1_params.get("depth", 0.02),
                     sleep_duration=5.0,
                     frame_id=self.torpedo_fire_frames[0],
                 ),
@@ -444,11 +432,7 @@
             smach.StateMachine.add(
                 "SET_FIRE_DEPTH_2",
                 SetDepthState(
-<<<<<<< HEAD
-                    depth=set_fire_depth_2_params.get("depth", 0.2),
-=======
-                    depth=0.05,
->>>>>>> 3cbbd9fb
+                    depth=set_fire_depth_2_params.get("depth", 0.05),
                     sleep_duration=5.0,
                     frame_id=self.torpedo_fire_frames[1],
                 ),
