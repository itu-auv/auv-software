--- conflicted
+++ resolved
@@ -143,19 +143,13 @@
                 "FIND_AND_AIM_TORPEDO",
                 SearchForPropState(
                     look_at_frame="torpedo_map_link",
-<<<<<<< HEAD
-                    alignment_frame="torpedo_search",
+                    alignment_frame="torpedo_map_travel_start",
                     full_rotation=find_and_aim_torpedo_params.get(
                         "full_rotation", False
                     ),
                     set_frame_duration=find_and_aim_torpedo_params.get(
-                        "set_frame_duration", 4.0
+                        "set_frame_duration", 7.0
                     ),
-=======
-                    alignment_frame="torpedo_map_travel_start",
-                    full_rotation=False,
-                    set_frame_duration=7.0,
->>>>>>> 489e8f4c
                     source_frame="taluy/base_link",
                     rotation_speed=find_and_aim_torpedo_params.get(
                         "rotation_speed", 0.3
@@ -241,15 +235,8 @@
                 },
             )
             smach.StateMachine.add(
-<<<<<<< HEAD
-                "WAIT_FOR_ALIGNING_START",
-                DelayState(
-                    delay_time=wait_for_aligning_start_params.get("delay_time", 4.0)
-                ),
-=======
                 "DISABLE_TORPEDO_REALSENSE_FRAME_PUBLISHER",
                 TorpedoRealsenseTargetFramePublisherServiceState(req=False),
->>>>>>> 489e8f4c
                 transitions={
                     "succeeded": "TURN_TO_LAUNCH_TORPEDO",
                     "preempted": "preempted",
@@ -257,14 +244,6 @@
                 },
             )
             smach.StateMachine.add(
-<<<<<<< HEAD
-                "SET_TORPEDO_CLOSE_APPROACH_FRAME",
-                SetRedBuoyRotationStartFrame(
-                    base_frame="taluy/base_link",
-                    center_frame="torpedo_map_link",
-                    target_frame="torpedo_close_approach_start",
-                    radius=set_torpedo_close_approach_frame_params.get("radius", 0.4),
-=======
                 "TURN_TO_LAUNCH_TORPEDO",
                 AlignFrame(
                     source_frame="taluy/base_link",
@@ -275,7 +254,6 @@
                     confirm_duration=7.0,
                     timeout=30.0,
                     cancel_on_success=False,
->>>>>>> 489e8f4c
                 ),
                 transitions={
                     "succeeded": "ENABLE_TORPEDO_FIRE_FRAME_PUBLISHER",
@@ -324,13 +302,6 @@
                 },
             )
             smach.StateMachine.add(
-<<<<<<< HEAD
-                "WAIT_FOR_CLOSE_APPROACH_COMPLETE",
-                DelayState(
-                    delay_time=wait_for_close_approach_complete_params.get(
-                        "delay_time", 7.0
-                    )
-=======
                 "ALIGN_TO_TORPEDO_FIRE_FRAME_1",
                 AlignFrame(
                     source_frame="taluy/base_link/torpedo_upper_link",
@@ -343,7 +314,6 @@
                     cancel_on_success=False,
                     max_linear_velocity=0.1,
                     max_angular_velocity=0.1,
->>>>>>> 489e8f4c
                 ),
                 transitions={
                     "succeeded": "LAUNCH_TORPEDO_1",
@@ -370,11 +340,6 @@
                 },
             )
             smach.StateMachine.add(
-<<<<<<< HEAD
-                "WAIT_FOR_TORPEDO_LAUNCH",
-                DelayState(
-                    delay_time=wait_for_torpedo_launch_params.get("delay_time", 6.0)
-=======
                 "SET_FIRE_DEPTH_2",
                 SetDepthState(
                     depth=0.2,
@@ -400,7 +365,6 @@
                     cancel_on_success=False,
                     max_linear_velocity=0.1,
                     max_angular_velocity=0.1,
->>>>>>> 489e8f4c
                 ),
                 transitions={
                     "succeeded": "LAUNCH_TORPEDO_2",
@@ -447,18 +411,8 @@
                 },
             )
             smach.StateMachine.add(
-<<<<<<< HEAD
-                "SET_TORPEDO_EXIT_DEPTH",
-                SetDepthState(
-                    depth=set_torpedo_exit_depth_params.get("depth", -0.7),
-                    sleep_duration=set_torpedo_exit_depth_params.get(
-                        "sleep_duration", 3.0
-                    ),
-                ),
-=======
                 "CANCEL_ALIGN_CONTROLLER",
                 CancelAlignControllerState(),
->>>>>>> 489e8f4c
                 transitions={
                     "succeeded": "succeeded",
                     "preempted": "preempted",
