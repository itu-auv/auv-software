<?xml version="1.0"?>
<launch>
    <arg name="namespace" default="taluy" />
    <arg name="torpedo_id" default="1" />
    <arg name="enable_rate" default="20" />
    <param name="/smach/max_linear_velocity" value="0.3" />
    <param name="/smach/max_angular_velocity" value="0.45" />

    <!-- State Mapping Definitions -->
    <arg name="state_map" default="
        init:INITIALIZE,
        gate:NAVIGATE_THROUGH_GATE,
        buoy:NAVIGATE_AROUND_RED_BUOY,
        torpedo:NAVIGATE_TO_TORPEDO_TASK,
        bin:NAVIGATE_TO_BIN_TASK,
        octagon:NAVIGATE_TO_OCTAGON_TASK
    "/>

    <!-- Test Mode Configuration -->
    <arg name="test_mode" default="false" doc="Enable test mode for state machine"/>

    <!-- Full Mission States -->
    <arg name="full_mission_states" default="[
        'INITIALIZE',
        'NAVIGATE_THROUGH_GATE',
        'NAVIGATE_AROUND_RED_BUOY',
        'NAVIGATE_TO_TORPEDO_TASK',
        'NAVIGATE_TO_BIN_TASK',
        'NAVIGATE_TO_OCTAGON_TASK'
    ]" doc="Full sequence of mission states"/>

    <!-- Test Mission States -->
    <arg name="test_states" default="[
        'init'
    ]" doc="States to execute in test mode"/>

    <group ns="$(arg namespace)">
        <!-- Main State Machine Node -->
        <node name="main_state_machine" pkg="auv_smach" type="main_state_machine.py" output="screen">
            <remap from="propulsion_board/status" to="propulsion_board/status"/>
            <param name="~base_link" value="$(arg namespace)/base_link"/>

            <!-- common.py -->
            <remap from="clear_object_transforms" to="map/clear_object_transforms"/>
            <remap from="torpedo_$(arg torpedo_id)/launch" to="actuators/torpedo_$(arg torpedo_id)/launch"/>
            <remap from="ball_dropper/drop" to="actuators/ball_dropper/drop"/>
            <remap from="align_frame/cancel" to="control/align_frame/cancel"/>
            <remap from="align_frame/start" to="control/align_frame/start"/>
            <remap from="enable" to="enable"/>
            <remap from="propulsion_board/status" to="propulsion_board/status"/>
            <remap from="odometry" to="odometry"/>
            <remap from="cmd_vel" to="cmd_vel"/>
            <param name="enable_rate" value="$(arg enable_rate)"/>

            <!-- gate.py -->
<<<<<<< HEAD
            <remap from="set_transform_gate_trajectory" to="set_transform_gate_trajectory"/>
            <remap from="odometry" to="odometry"/>
            <remap from="wrench" to="wrench"/>
=======
            <remap from="toggle_gate_trajectory" to="toggle_gate_trajectory"/>
>>>>>>> b7c7e93a

            <!--initialize.py-->
            <remap from="set_depth" to="set_depth"/>
            <remap from="set_pose" to="set_pose"/>
            <remap from="dvl/enable" to="sensors/dvl/enable"/>
            <remap from="localization_enable" to="auv_localization_node/enable"/>

            <!--red_buoy.py-->
            <remap from="set_object_transform" to="map/set_object_transform"/>

            <param name="test_mode" value="$(arg test_mode)"/>
            <rosparam param="state_map" subst_value="true">$(arg state_map)</rosparam>
            <rosparam param="full_mission_states" subst_value="true">$(arg full_mission_states)</rosparam>
            <param name="test_states" value="$(arg test_states)"/>
            <!-- Load path planner parameters in the node -->
            <rosparam file="$(find auv_navigation)/config/path_planner_config.yaml" command="load"/>
        </node>
    </group>
</launch><|MERGE_RESOLUTION|>--- conflicted
+++ resolved
@@ -53,13 +53,10 @@
             <param name="enable_rate" value="$(arg enable_rate)"/>
 
             <!-- gate.py -->
-<<<<<<< HEAD
             <remap from="set_transform_gate_trajectory" to="set_transform_gate_trajectory"/>
             <remap from="odometry" to="odometry"/>
             <remap from="wrench" to="wrench"/>
-=======
             <remap from="toggle_gate_trajectory" to="toggle_gate_trajectory"/>
->>>>>>> b7c7e93a
 
             <!--initialize.py-->
             <remap from="set_depth" to="set_depth"/>
