<?xml version="1.0"?>
<robot name="taluy" xmlns:xacro="http://www.ros.org/wiki/xacro">
  <xacro:macro name="taluy_base">
    <xacro:include filename="$(find auv_common_descriptions)/urdf/actuators.urdf.xacro" />
    <xacro:include
      filename="$(find auv_common_descriptions)/urdf/sensors.urdf.xacro" />
    <xacro:include
      filename="$(find auv_common_descriptions)/urdf/materials.urdf.xacro" />

    <link name="base_link">
      <inertial>
        <origin xyz="0 0 0" rpy="0 0 0" />
        <mass value="25.0" />
        <inertia ixx="0.1" iyy="0.1" izz="0.1" ixy="0.01" iyz="0.01" ixz="0.1" />
      </inertial>

      <visual>
        <origin xyz="0.0 0.0 0.0" rpy="0 0 0" />
        <geometry>
          <mesh filename="package://taluy_description/meshes/body/body.stl"
            scale="1 1 1" />
        </geometry>
        <material name="black" />
      </visual>

      <collision>
        <origin xyz="0.0 0.0 0.0" rpy="0 0 0" />
        <geometry>
          <mesh filename="package://taluy_description/meshes/body/body.stl"
            scale="1 1 1" />
        </geometry>
      </collision>
    </link>

<<<<<<< HEAD
    <xacro:t200_thruster name="thruster_0" parent="base_link" position="0.14250 0.20070 -0.00525" orientation="${pi} 0 ${-pi/2}"/>
    <xacro:t200_thruster name="thruster_1" parent="base_link" position="0.14250 -0.20070 -0.00525" orientation="${pi} 0 ${pi/2}"/>
    <xacro:t200_thruster name="thruster_2" parent="base_link" position="-0.14250 0.20070 -0.00525" orientation="${pi} 0 ${-pi/2}"/>
    <xacro:t200_thruster name="thruster_3" parent="base_link" position="-0.14250 -0.20070 -0.00525" orientation="${pi} 0 ${pi/2}"/>
    <xacro:t200_thruster name="thruster_4" parent="base_link" position="0.352398 0.216638 -0.030881" orientation="${-pi/2} 0 ${-7*pi/4}"/>
    <xacro:t200_thruster name="thruster_5" parent="base_link" position="0.352398 -0.216638 -0.030881" orientation="${pi/2} 0 ${7*pi/4}"/>
    <xacro:t200_thruster name="thruster_6" parent="base_link" position="-0.352398 0.216638 -0.030881" orientation="${-pi/2} 0 ${-pi/4}"/>
    <xacro:t200_thruster name="thruster_7" parent="base_link" position="-0.352398 -0.216638 -0.030881" orientation="${pi/2} 0 ${pi/4}"/>
=======
    <link name="base_link_ned"/>

    <joint name="base_link_joint" type="fixed">
      <origin xyz="0 0 0" rpy="${math.pi} 0 0" />
      <parent link="base_link_ned" />
      <child link="base_link" />
    </joint>

    <xacro:t200_thruster
      name="base_link/thruster_0" parent="base_link"
      position="0.14250 0.20070 -0.00525"
      orientation="0 0 ${-pi/2}" />
    <xacro:t200_thruster name="base_link/thruster_1"
      parent="base_link"
      position="0.14250 -0.20070 -0.00525"
      orientation="0 0 ${pi/2}" />
    <xacro:t200_thruster name="base_link/thruster_2"
      parent="base_link"
      position="-0.14250 0.20070 -0.00525"
      orientation="0 0 ${-pi/2}" />
    <xacro:t200_thruster name="base_link/thruster_3"
      parent="base_link"
      position="-0.14250 -0.20070 -0.00525"
      orientation="0 0 ${pi/2}" />
    <xacro:t200_thruster name="base_link/thruster_4"
      parent="base_link"
      position="0.352398 0.216638 -0.030881"
      orientation="${pi/2} 0 ${pi/4}" />
    <xacro:t200_thruster name="base_link/thruster_5"
      parent="base_link"
      position="0.352398 -0.216638 -0.030881" orientation="${-pi/2} 0 ${-pi/4}" />
    <xacro:t200_thruster
      name="base_link/thruster_6" parent="base_link"
      position="-0.352398 0.216638 -0.030881" orientation="${pi/2} 0 ${3*pi/4}" />
    <xacro:t200_thruster
      name="base_link/thruster_7" parent="base_link"
      position="-0.352398 -0.216638 -0.030881" orientation="${-pi/2} 0 ${-3*pi/4}" />
    <xacro:wayfinder_dvl
      name="base_link/dvl" parent="base_link" position="0.2 0 -0.11"
      orientation="0 0 0" />
    <xacro:xsens_mti_g710 name="base_link/imu" parent="base_link"
      position="-0.199 0 -0.0108"
      orientation="0 0 ${math.pi}" />


    <xacro:h2c_hydrophone name="base_link/hydrophone_0"
      parent="base_link"
      position="0.325 0.205 -0.15"
      orientation="0 0 0" />
    <xacro:h2c_hydrophone name="base_link/hydrophone_1" parent="base_link"
      position="0.325 -0.205 -0.15"
      orientation="0 0 0" />
    <xacro:h2c_hydrophone name="base_link/hydrophone_2" parent="base_link"
      position="-0.325 0.205 -0.15"
      orientation="0 0 0" />
    <xacro:h2c_hydrophone name="base_link/hydrophone_3" parent="base_link"
      position="-0.325 -0.205 -0.15"
      orientation="0 0 0" />

    <xacro:ping360 name="base_link/ping360" parent="base_link"
      position="0.2 0 0.134"
      orientation="0 0 0" />

    <xacro:bar30 name="base_link/bar30" parent="base_link"
      position="0 0 0.07"
      orientation="0 0 0" />

    <xacro:logitech_c920_camera name="base_link/front_camera"
      parent="base_link" position="0.35 0 0"
      orientation="0 0 0" />

    <xacro:logitech_c920_camera name="base_link/bottom_camera"
      parent="base_link" position="0 0 -0.07"
      orientation="0 ${math.pi/2} ${math.pi/2}" />

    <xacro:torpedo name="base_link/left_torpedo"
      parent="base_link" position="0.2 0.1 -0.11"
      orientation="0 0 0" />

    <xacro:torpedo name="base_link/right_torpedo"
      parent="base_link" position="0.2 -0.1 -0.11"
      orientation="0 0 0" />


    <!-- <link name="base_footprint">
      <inertial>
        <origin xyz="0 0 0" rpy="0 0 0" />
        <mass value="15.0" />
        <inertia ixx="39.351246" iyy="103.261717" izz="127.702526" ixy="-5e-06" iyz="6e-06"
          ixz="4.403436" />
      </inertial>
    </link>

    <joint name="base_link_joint" type="fixed">
      <origin xyz="0 0 ${-base_z_offsett + 0.06 - draft}" rpy="0 0 0" />
      <parent link="base_footprint" />
      <child link="base_link" />
    </joint> -->
>>>>>>> ece4e327
  </xacro:macro>
</robot><|MERGE_RESOLUTION|>--- conflicted
+++ resolved
@@ -32,7 +32,14 @@
       </collision>
     </link>
 
-<<<<<<< HEAD
+    <link name="base_link_ned"/>
+
+    <joint name="base_link_joint" type="fixed">
+      <origin xyz="0 0 0" rpy="${math.pi} 0 0" />
+      <parent link="base_link_ned" />
+      <child link="base_link" />
+    </joint>
+
     <xacro:t200_thruster name="thruster_0" parent="base_link" position="0.14250 0.20070 -0.00525" orientation="${pi} 0 ${-pi/2}"/>
     <xacro:t200_thruster name="thruster_1" parent="base_link" position="0.14250 -0.20070 -0.00525" orientation="${pi} 0 ${pi/2}"/>
     <xacro:t200_thruster name="thruster_2" parent="base_link" position="-0.14250 0.20070 -0.00525" orientation="${pi} 0 ${-pi/2}"/>
@@ -41,44 +48,7 @@
     <xacro:t200_thruster name="thruster_5" parent="base_link" position="0.352398 -0.216638 -0.030881" orientation="${pi/2} 0 ${7*pi/4}"/>
     <xacro:t200_thruster name="thruster_6" parent="base_link" position="-0.352398 0.216638 -0.030881" orientation="${-pi/2} 0 ${-pi/4}"/>
     <xacro:t200_thruster name="thruster_7" parent="base_link" position="-0.352398 -0.216638 -0.030881" orientation="${pi/2} 0 ${pi/4}"/>
-=======
-    <link name="base_link_ned"/>
-
-    <joint name="base_link_joint" type="fixed">
-      <origin xyz="0 0 0" rpy="${math.pi} 0 0" />
-      <parent link="base_link_ned" />
-      <child link="base_link" />
-    </joint>
-
-    <xacro:t200_thruster
-      name="base_link/thruster_0" parent="base_link"
-      position="0.14250 0.20070 -0.00525"
-      orientation="0 0 ${-pi/2}" />
-    <xacro:t200_thruster name="base_link/thruster_1"
-      parent="base_link"
-      position="0.14250 -0.20070 -0.00525"
-      orientation="0 0 ${pi/2}" />
-    <xacro:t200_thruster name="base_link/thruster_2"
-      parent="base_link"
-      position="-0.14250 0.20070 -0.00525"
-      orientation="0 0 ${-pi/2}" />
-    <xacro:t200_thruster name="base_link/thruster_3"
-      parent="base_link"
-      position="-0.14250 -0.20070 -0.00525"
-      orientation="0 0 ${pi/2}" />
-    <xacro:t200_thruster name="base_link/thruster_4"
-      parent="base_link"
-      position="0.352398 0.216638 -0.030881"
-      orientation="${pi/2} 0 ${pi/4}" />
-    <xacro:t200_thruster name="base_link/thruster_5"
-      parent="base_link"
-      position="0.352398 -0.216638 -0.030881" orientation="${-pi/2} 0 ${-pi/4}" />
-    <xacro:t200_thruster
-      name="base_link/thruster_6" parent="base_link"
-      position="-0.352398 0.216638 -0.030881" orientation="${pi/2} 0 ${3*pi/4}" />
-    <xacro:t200_thruster
-      name="base_link/thruster_7" parent="base_link"
-      position="-0.352398 -0.216638 -0.030881" orientation="${-pi/2} 0 ${-3*pi/4}" />
+    
     <xacro:wayfinder_dvl
       name="base_link/dvl" parent="base_link" position="0.2 0 -0.11"
       orientation="0 0 0" />
@@ -140,6 +110,5 @@
       <parent link="base_footprint" />
       <child link="base_link" />
     </joint> -->
->>>>>>> ece4e327
   </xacro:macro>
 </robot>