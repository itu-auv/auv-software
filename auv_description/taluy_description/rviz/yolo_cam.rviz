--- conflicted
+++ resolved
@@ -76,8 +76,6 @@
         Expand Link Details: false
         Expand Tree: false
         Link Tree Style: Links in Alphabetic Order
-<<<<<<< HEAD
-=======
         taluy/base_link:
           Alpha: 1
           Show Axes: false
@@ -328,7 +326,6 @@
           Show Axes: false
           Show Trail: false
           Value: true
->>>>>>> 714925b3
       Name: RobotModel
       Robot Description: taluy/robot_description
       TF Prefix: ""
@@ -470,13 +467,6 @@
           taluy/base_link/bottom_camera_link:
             taluy/base_link/bottom_camera_optical_link:
               {}
-<<<<<<< HEAD
-          taluy/base_link/dvl_mount_link:
-            taluy/base_link/dvl_cog:
-              {}
-            taluy/base_link/dvl_sensor_surface_link:
-              taluy/base_link/dvl_link:
-=======
             taluy/base_link:
               taluy/base_link/bottom_camera_link:
                 taluy/base_link/bottom_camera_optical_link:
@@ -540,7 +530,6 @@
               taluy/base_link_ned:
                 {}
               taluy/pose_sensor_link_default:
->>>>>>> 714925b3
                 {}
             taluy/base_link/dvl_sim_link:
               {}
