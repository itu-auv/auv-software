--- conflicted
+++ resolved
@@ -339,15 +339,12 @@
       Frame Timeout: 15
       Frames:
         All Enabled: false
-<<<<<<< HEAD
-=======
         gate_shark_link:
           Value: true
         gate_middle_part_link:
           Value: true
         gate_sawfish_link:
           Value: true
->>>>>>> 81707263
         odom:
           Value: true
         taluy/base_link:
@@ -465,26 +462,13 @@
       Show Axes: true
       Show Names: true
       Tree:
-<<<<<<< HEAD
-        taluy/base_link:
-          taluy/base_link/back_camera:
-            taluy/base_link/back_camera_color_optical_link:
-=======
         world:
           odom:
             gate_shark_link:
->>>>>>> 81707263
               {}
             taluy/base_link/back_camera_depth_optical_link:
               {}
-<<<<<<< HEAD
-          taluy/base_link/ball_dropper_link:
-            {}
-          taluy/base_link/bottom_camera_link:
-            taluy/base_link/bottom_camera_optical_link:
-=======
             gate_sawfish_link:
->>>>>>> 81707263
               {}
             taluy/base_link:
               taluy/base_link/bottom_camera_link:
