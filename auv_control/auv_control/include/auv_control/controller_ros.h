#pragma once

#include <auv_control/ControllerConfig.h>  // Include your dynamic reconfigure header
#include <dynamic_reconfigure/server.h>
<<<<<<< HEAD
#include <tf2_geometry_msgs/tf2_geometry_msgs.h>
#include <tf2_ros/transform_listener.h>
=======
>>>>>>> b44d7967

#include <type_traits>

#include "auv_common_lib/ros/conversions.h"
#include "auv_common_lib/ros/rosparam.h"
#include "auv_common_lib/ros/subscriber_with_timeout.h"
#include "auv_controllers/controller_base.h"
#include "auv_controllers/multidof_pid_controller.h"
#include "geometry_msgs/AccelWithCovarianceStamped.h"
#include "geometry_msgs/Wrench.h"
#include "nav_msgs/Odometry.h"
#include "pluginlib/class_loader.h"
#include "ros/ros.h"
#include "std_msgs/Bool.h"
<<<<<<< HEAD
#include "std_msgs/Float64.h"
=======
>>>>>>> b44d7967

namespace auv {
namespace control {

class ControllerROS {
 public:
  using ControllerBase = SixDOFControllerBase;
  using Model = SixDOFModel;
  using ModelParser = auv::common::rosparam::parser<Model>;
  using MatrixRosparamParser =
      auv::common::rosparam::parser<ControllerBase::Matrix>;
  using VectorRosparamParser =
      auv::common::rosparam::parser<Eigen::Matrix<double, 12, 1>>;
  using ControllerLoader = pluginlib::ClassLoader<SixDOFControllerBase>;
  using ControllerBasePtr =
      boost::shared_ptr<auv::control::SixDOFControllerBase>;
  using ControlEnableSub =
      auv::common::ros::SubscriberWithTimeout<std_msgs::Bool>;

  ControllerROS(const ros::NodeHandle& nh)
      : nh_{nh}, rate_{1.0}, control_enable_sub_{nh} {
    ros::NodeHandle nh_private("~");

    // default_frame as a ros parameter (default is odom)
    position_control_default_frame_ = nh_private.param<std::string>("position_control_default_frame", "odom");

    auto model = ModelParser::parse("model", nh_private);
    load_parameters();

    ROS_INFO_STREAM("Model: \n" << model);

    const auto rate = nh_private.param("rate", 10.0);
    rate_ = ros::Rate{rate};

    ROS_INFO_STREAM("kp: \n" << kp_.transpose());
    ROS_INFO_STREAM("ki: \n" << ki_.transpose());
    ROS_INFO_STREAM("kd: \n" << kd_.transpose());
    load_controller("auv::control::SixDOFPIDController");

    auto controller =
        dynamic_cast<auv::control::SixDOFPIDController*>(controller_.get());

    controller->set_model(model);
    controller->set_kp(kp_);
    controller->set_ki(ki_);
    controller->set_kd(kd_);

    // Set up dynamic reconfigure server with initial values
    auv_control::ControllerConfig initial_config;
    set_initial_config(initial_config);

    dynamic_reconfigure::Server<auv_control::ControllerConfig>::CallbackType f;
    f = boost::bind(&ControllerROS::reconfigure_callback, this, _1, _2);
    dr_srv_.updateConfig(initial_config);  // Apply the initial configuration
    dr_srv_.setCallback(f);

    odometry_sub_ =
        nh_.subscribe("odometry", 1, &ControllerROS::odometry_callback, this);
    cmd_vel_sub_ =
        nh_.subscribe("cmd_vel", 1, &ControllerROS::cmd_vel_callback, this);
    cmd_pose_sub_ =
        nh_.subscribe("cmd_pose", 1, &ControllerROS::cmd_pose_callback, this);
    accel_sub_ =
        nh_.subscribe("acceleration", 1, &ControllerROS::accel_callback, this);

    control_enable_sub_.subscribe(
        "enable", 1, nullptr,
        []() { ROS_WARN_STREAM("control enable message timeouted"); },
        ros::Duration{1.0});
    control_enable_sub_.set_default_message(std_msgs::Bool{});

    wrench_pub_ = nh_.advertise<geometry_msgs::Wrench>("wrench", 1);
  }

  bool load_controller(const std::string& controller_name) {
    try {
      controller_ = controller_loader_.createInstance(controller_name);
      ROS_INFO_STREAM("Controller loaded: " << controller_name);

      return true;
    } catch (pluginlib::PluginlibException& ex) {
      ROS_ERROR("The plugin failed to load for some reason. Error: %s",
                ex.what());
      return false;
    }
  }

  void spin() {
    const auto dt = 1.0 / rate_.expectedCycleTime().toSec();

    while (ros::ok()) {
      ros::spinOnce();
      rate_.sleep();

      if (!controller_) {
        continue;
      }

      const auto control_output =
          controller_->control(state_, desired_state_, d_state_, dt);

      const auto wrench_msg =
          (is_control_enabled() && !is_timeouted())
              ? auv::common::conversions::convert<ControllerBase::WrenchVector,
                                                  geometry_msgs::Wrench>(
                    control_output)
              : geometry_msgs::Wrench{};

      wrench_pub_.publish(wrench_msg);
    }
  }

 private:  
  bool is_control_enabled() { return control_enable_sub_.get_message().data; }

  bool is_timeouted() const {
    return (ros::Time::now() - latest_command_time_).toSec() > 1.0;
  }

  void odometry_callback(const nav_msgs::Odometry::ConstPtr& msg) {
    state_ =
        auv::common::conversions::convert<nav_msgs::Odometry,
                                          ControllerBase::StateVector>(*msg);
    d_state_.head(6) = state_.tail(6);
  }

  void cmd_vel_callback(const geometry_msgs::Twist::ConstPtr& msg) {
    desired_state_.tail(6) =
        auv::common::conversions::convert<geometry_msgs::Twist,
                                          ControllerBase::Vector>(*msg);
    latest_command_time_ = ros::Time::now();
  }

  const std::optional<std::string> get_source_frame(const std::string& source_frame) {
    if (source_frame.empty()) { // No source provided.
      return std::nullopt;
    }

    if (source_frame == position_control_default_frame_) { // Exact same frame as default.
      return std::nullopt;
    }

    // Transform is required.
    if (source_frame[0] == '/') { // The slash causes errors with tf.
      return source_frame.substr(1);
    }
    return source_frame;
  }

  void cmd_pose_callback(const geometry_msgs::PoseStamped::ConstPtr& msg) {
    // Get frame and pose.
    const auto source_frame = get_source_frame(msg->header.frame_id);
    auto transformed_pose = msg->pose;

    static tf2_ros::Buffer tf_buffer;
    static tf2_ros::TransformListener tf_listener(tf_buffer);
    geometry_msgs::TransformStamped transform_stamped;
    
    if (source_frame.has_value()) {
      ROS_DEBUG("Source frame: %s, Desired frame: %s", source_frame.value().c_str(), position_control_default_frame_.c_str());
      try {
        transform_stamped = tf_buffer.lookupTransform(
          position_control_default_frame_, source_frame.value(), ros::Time::now());

        tf2::doTransform(msg->pose, transformed_pose, transform_stamped);

      } catch (tf2::TransformException& ex) { // If unsuccessful, return without pose.
        ROS_DEBUG("Failed to transform pose");
        return;
      }
    }
    ROS_DEBUG_STREAM("Final transformed pose: " << transformed_pose.position.z);
    desired_state_.head(6) = auv::common::conversions::convert<
        geometry_msgs::Pose, ControllerBase::Vector>(transformed_pose);
    
    latest_command_time_ = ros::Time::now();
  }

  void accel_callback(
      const geometry_msgs::AccelWithCovarianceStamped::ConstPtr& msg) {
    d_state_(6) = msg->accel.accel.linear.x;
    d_state_(7) = msg->accel.accel.linear.y;
    d_state_(8) = msg->accel.accel.linear.z;
    d_state_.tail(3) = Eigen::Vector3d::Zero();
  }

<<<<<<< HEAD
  void reconfigure_callback(auv_control::ControllerConfig& config, uint32_t level) {
    auto controller = dynamic_cast<auv::control::SixDOFPIDController*>(controller_.get());
=======
  void reconfigure_callback(auv_control::ControllerConfig& config,
                            uint32_t level) {
    auto controller =
        dynamic_cast<auv::control::SixDOFPIDController*>(controller_.get());
>>>>>>> b44d7967

    kp_ << config.kp_0, config.kp_1, config.kp_2, config.kp_3, config.kp_4,
        config.kp_5, config.kp_6, config.kp_7, config.kp_8, config.kp_9,
        config.kp_10, config.kp_11;
    ki_ << config.ki_0, config.ki_1, config.ki_2, config.ki_3, config.ki_4,
        config.ki_5, config.ki_6, config.ki_7, config.ki_8, config.ki_9,
        config.ki_10, config.ki_11;
    kd_ << config.kd_0, config.kd_1, config.kd_2, config.kd_3, config.kd_4,
        config.kd_5, config.kd_6, config.kd_7, config.kd_8, config.kd_9,
        config.kd_10, config.kd_11;
    controller->set_kp(kp_);
    controller->set_ki(ki_);
    controller->set_kd(kd_);

    save_parameters();
  }

  void load_parameters() {
    kp_ = VectorRosparamParser::parse("kp", ros::NodeHandle("~"));
    ki_ = VectorRosparamParser::parse("ki", ros::NodeHandle("~"));
    kd_ = VectorRosparamParser::parse("kd", ros::NodeHandle("~"));
  }

  void set_initial_config(auv_control::ControllerConfig& config) {
    config.kp_0 = kp_(0);
    config.kp_1 = kp_(1);
    config.kp_2 = kp_(2);
    config.kp_3 = kp_(3);
    config.kp_4 = kp_(4);
    config.kp_5 = kp_(5);
    config.kp_6 = kp_(6);
    config.kp_7 = kp_(7);
    config.kp_8 = kp_(8);
    config.kp_9 = kp_(9);
    config.kp_10 = kp_(10);
    config.kp_11 = kp_(11);

    config.ki_0 = ki_(0);
    config.ki_1 = ki_(1);
    config.ki_2 = ki_(2);
    config.ki_3 = ki_(3);
    config.ki_4 = ki_(4);
    config.ki_5 = ki_(5);
    config.ki_6 = ki_(6);
    config.ki_7 = ki_(7);
    config.ki_8 = ki_(8);
    config.ki_9 = ki_(9);
    config.ki_10 = ki_(10);
    config.ki_11 = ki_(11);

    config.kd_0 = kd_(0);
    config.kd_1 = kd_(1);
    config.kd_2 = kd_(2);
    config.kd_3 = kd_(3);
    config.kd_4 = kd_(4);
    config.kd_5 = kd_(5);
    config.kd_6 = kd_(6);
    config.kd_7 = kd_(7);
    config.kd_8 = kd_(8);
    config.kd_9 = kd_(9);
    config.kd_10 = kd_(10);
    config.kd_11 = kd_(11);
  }

  void save_parameters() {
    ros::NodeHandle nh_private("~");
    nh_private.param("config_file", config_file_, std::string{});
    if (config_file_.empty()) {
      ROS_ERROR("Config file not specified");
      return;
    }

    std::ifstream in_file(config_file_);
    if (!in_file.is_open()) {
      ROS_ERROR_STREAM("Failed to open config file: " << config_file_);
      return;
    }

    std::stringstream buffer;
    buffer << in_file.rdbuf();
    std::string content = buffer.str();
    in_file.close();

    auto replace_param = [](std::string& content, const std::string& param,
                            const Eigen::Matrix<double, 12, 1>& values) {
      std::stringstream ss;
      ss << std::fixed << std::setprecision(1);
      ss << param << ": [" << values(0);
      for (int i = 1; i < 12; ++i) ss << ", " << values(i);
      ss << "]";

      std::string::size_type start_pos = content.find(param + ": [");
      if (start_pos == std::string::npos) {
        // If parameter not found, add it to the end
        content += "\n" + ss.str();
      } else {
        std::string::size_type end_pos = content.find("]", start_pos);
        content.replace(start_pos, end_pos - start_pos + 1, ss.str());
      }
    };

    replace_param(content, "kp", kp_);
    replace_param(content, "ki", ki_);
    replace_param(content, "kd", kd_);

    std::ofstream out_file(config_file_);
    if (!out_file.is_open()) {
      ROS_ERROR_STREAM(
          "Failed to open config file for writing: " << config_file_);
      return;
    }
    out_file << content;
    out_file.close();

    ROS_INFO_STREAM("Parameters saved to " << config_file_);
  }

  ros::Rate rate_;
  ros::NodeHandle nh_;
  ros::Subscriber odometry_sub_;
  ros::Subscriber cmd_vel_sub_;
  ros::Subscriber cmd_pose_sub_;
  ros::Subscriber accel_sub_;
  ros::Publisher wrench_pub_;

  ControlEnableSub control_enable_sub_;
  ControllerBasePtr controller_;
  ros::Time latest_command_time_{ros::Time(0)};

  ControllerBase::StateVector state_{ControllerBase::StateVector::Zero()};
  ControllerBase::StateVector desired_state_{
      ControllerBase::StateVector::Zero()};
  ControllerBase::StateVector d_state_{ControllerBase::StateVector::Zero()};

  ControllerLoader controller_loader_{"auv_controllers",
                                      "auv::control::SixDOFControllerBase"};

  dynamic_reconfigure::Server<auv_control::ControllerConfig>
      dr_srv_;  // Dynamic reconfigure server
  Eigen::Matrix<double, 12, 1> kp_, ki_,
      kd_;                   // Parameters to be dynamically reconfigured
  std::string config_file_;  // Path to the config file
<<<<<<< HEAD

  std::string position_control_default_frame_;  
=======
>>>>>>> b44d7967
};

}  // namespace control
}  // namespace auv<|MERGE_RESOLUTION|>--- conflicted
+++ resolved
@@ -2,11 +2,8 @@
 
 #include <auv_control/ControllerConfig.h>  // Include your dynamic reconfigure header
 #include <dynamic_reconfigure/server.h>
-<<<<<<< HEAD
 #include <tf2_geometry_msgs/tf2_geometry_msgs.h>
 #include <tf2_ros/transform_listener.h>
-=======
->>>>>>> b44d7967
 
 #include <type_traits>
 
@@ -21,10 +18,7 @@
 #include "pluginlib/class_loader.h"
 #include "ros/ros.h"
 #include "std_msgs/Bool.h"
-<<<<<<< HEAD
 #include "std_msgs/Float64.h"
-=======
->>>>>>> b44d7967
 
 namespace auv {
 namespace control {
@@ -211,15 +205,10 @@
     d_state_.tail(3) = Eigen::Vector3d::Zero();
   }
 
-<<<<<<< HEAD
-  void reconfigure_callback(auv_control::ControllerConfig& config, uint32_t level) {
-    auto controller = dynamic_cast<auv::control::SixDOFPIDController*>(controller_.get());
-=======
   void reconfigure_callback(auv_control::ControllerConfig& config,
                             uint32_t level) {
     auto controller =
         dynamic_cast<auv::control::SixDOFPIDController*>(controller_.get());
->>>>>>> b44d7967
 
     kp_ << config.kp_0, config.kp_1, config.kp_2, config.kp_3, config.kp_4,
         config.kp_5, config.kp_6, config.kp_7, config.kp_8, config.kp_9,
@@ -362,11 +351,6 @@
   Eigen::Matrix<double, 12, 1> kp_, ki_,
       kd_;                   // Parameters to be dynamically reconfigured
   std::string config_file_;  // Path to the config file
-<<<<<<< HEAD
-
-  std::string position_control_default_frame_;  
-=======
->>>>>>> b44d7967
 };
 
 }  // namespace control
