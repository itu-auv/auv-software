--- conflicted
+++ resolved
@@ -204,16 +204,8 @@
     d_state_.tail(3) = Eigen::Vector3d::Zero();
   }
 
-<<<<<<< HEAD
-  void reconfigure_callback(auv_control::ControllerConfig& config,
-                            uint32_t level) {
-    auto controller =
-        dynamic_cast<auv::control::SixDOFPIDController*>(controller_.get());
-=======
-
   void reconfigure_callback(auv_control::ControllerConfig& config, uint32_t level) {
     auto controller = dynamic_cast<auv::control::SixDOFPIDController*>(controller_.get());
->>>>>>> ae4315f4
 
     kp_ << config.kp_0, config.kp_1, config.kp_2, config.kp_3, config.kp_4,
         config.kp_5, config.kp_6, config.kp_7, config.kp_8, config.kp_9,
