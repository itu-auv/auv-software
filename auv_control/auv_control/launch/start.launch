--- conflicted
+++ resolved
@@ -70,8 +70,6 @@
       <param name="min_log_interval" value="1.0" />
       <param name="max_log_interval" value="120.0" />
     </node>
-<<<<<<< HEAD
-
     <group if="$(arg start_visual_servoing)">
       <node pkg="auv_control" type="visual_servoing_controller.py" name="visual_servoing_controller"
         output="screen">
@@ -87,8 +85,6 @@
       </node>
     </group>
 
-=======
->>>>>>> f26f2aa3
   </group>
 
 </launch>