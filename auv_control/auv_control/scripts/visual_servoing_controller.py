#!/usr/bin/env python3

import rospy
import tf.transformations
import math
from collections import deque
from enum import Enum

from geometry_msgs.msg import Twist
from std_msgs.msg import Bool, Float64
from std_srvs.srv import Trigger, TriggerResponse
from auv_msgs.msg import PropsYaw
from auv_msgs.srv import VisualServoing, VisualServoingResponse
from dynamic_reconfigure.server import Server
from auv_control.cfg import VisualServoingConfig
from sensor_msgs.msg import Imu
from geometry_msgs.msg import Wrench


def normalize_angle(angle: float) -> float:
    """Normalize an angle to the range [-pi, pi]."""
    return math.atan2(math.sin(angle), math.cos(angle))


class ControllerState(Enum):
    """Defines the states of the Visual Servoing Controller."""

    IDLE = "idle"
    CENTERING = "centering"
    NAVIGATING = "navigating"


class VisualServoingController:
    """
    A controller for visual servoing towards a target prop.
    It uses a PD controller to align the robot's yaw with the target.
    Navigate towards the target with a constant forward velocity.
    """

    def __init__(self):
        rospy.init_node("visual_servoing_controller", anonymous=True)
        rospy.loginfo("Visual Servoing Controller node started")

        self._load_parameters()
        self._setup_state()
        self._setup_ros_communication()
        self._setup_dynamic_reconfigure()

    def _load_parameters(self):
        """Load parameters from the ROS parameter server."""
        self.kp_gain = rospy.get_param("~kp_gain", 0.8)
        self.kd_gain = rospy.get_param("~kd_gain", 0.4)
        self.v_x_desired = rospy.get_param("~v_x_desired", 0.3)
        self.navigation_timeout_after_prop_disappear_s = 600.0
        self.overall_timeout_s = rospy.get_param("~overall_timeout_s", 60000.0)
        self.rate_hz = rospy.get_param("~rate_hz", 10.0)
        imu_history_secs = rospy.get_param("~imu_history_secs", 2.0)
        self.imu_history_size = int(self.rate_hz * imu_history_secs)

    def _setup_state(self):
        """Initialize the controller's state."""
        self.state = ControllerState.IDLE
        self.target_prop = ""
        self.service_start_time = None
        self.last_prop_stamp_time = None
        # Sensor-derived state
        self.current_yaw = 0.0
        self.angular_velocity_z = 0.0
        self.target_yaw_in_world = 0.0
        self.imu_history = deque(maxlen=self.imu_history_size)

    def _setup_ros_communication(self):
        """Setup ROS publishers, subscribers, and services."""
        # Publishers
        self.cmd_vel_pub = rospy.Publisher("cmd_vel", Twist, queue_size=10)
        self.control_enable_pub = rospy.Publisher("enable", Bool, queue_size=1)
        self.error_pub = rospy.Publisher("visual_servoing/error", Float64, queue_size=1)
        self.current_yaw_pub = rospy.Publisher(
            "visual_servoing/current_yaw", Float64, queue_size=1
        )
        self.target_yaw_pub = rospy.Publisher(
            "visual_servoing/target_yaw", Float64, queue_size=1
        )
        # WrenchStamped publisher
        self.wrench_pub = rospy.Publisher("cmd_wrench", Wrench, queue_size=10)

        # Subscribers
        rospy.Subscriber("props_yaw", PropsYaw, self.prop_yaw_callback, queue_size=1)
        rospy.Subscriber("imu/data", Imu, self.imu_callback, queue_size=1)

        # Services
        rospy.Service(
            "visual_servoing/start", VisualServoing, self.handle_start_request
        )
        rospy.Service("visual_servoing/cancel", Trigger, self.handle_cancel_request)
        rospy.Service("visual_servoing/navigate", Trigger, self.handle_navigate_request)
        rospy.Service(
            "visual_servoing/cancel_navigation",
            Trigger,
            self.handle_cancel_navigation_request,
        )

    def _setup_dynamic_reconfigure(self):
        """Setup dynamic reconfigure server."""
        self.srv = Server(VisualServoingConfig, self.reconfigure_callback)

    def imu_callback(self, msg: Imu):
        """Handles incoming IMU messages to update yaw and angular velocity."""
        orientation_q = msg.orientation
        orientation_list = [
            orientation_q.x,
            orientation_q.y,
            orientation_q.z,
            orientation_q.w,
        ]
        (_, _, yaw) = tf.transformations.euler_from_quaternion(orientation_list)

        self.current_yaw = yaw
        self.angular_velocity_z = msg.angular_velocity.z
        self.imu_history.append((msg.header.stamp, yaw))

    def prop_yaw_callback(self, msg: PropsYaw):
        """Handles incoming prop yaw messages to update the target yaw."""
        if self.state == ControllerState.IDLE or msg.object != self.target_prop:
            return

        if not self.imu_history:
            rospy.logwarn_throttle(
                1.0, "IMU history is empty, skipping prop yaw callback."
            )
            return

        prop_stamp = msg.header.stamp
        self.last_prop_stamp_time = prop_stamp
        angle_to_prop_from_robot = msg.angle

        # delay = (rospy.Time.now() - prop_stamp).to_sec()
        # rospy.loginfo_throttle(
        #    1.0, f"Visual Servoing perception delay: {delay:.3f} seconds"
        # )

        yaw_at_prop_time = self._get_yaw_at_time(prop_stamp)
        self.target_yaw_in_world = normalize_angle(
            yaw_at_prop_time + angle_to_prop_from_robot
        )

    def _get_yaw_at_time(self, stamp: rospy.Time) -> float:
        """Finds the yaw from IMU history closest to the given timestamp."""
        closest_imu_reading = min(self.imu_history, key=lambda x: abs(x[0] - stamp))
        return closest_imu_reading[1]

    def control_step(self):
        """Executes one iteration of the control loop."""
        twist = Twist()
        twist.angular.z = self._calculate_angular_z()
        twist.linear.x = self._calculate_linear_x()
        self.cmd_vel_pub.publish(twist)

<<<<<<< HEAD
        wrench = Wrench()
        scale_linear = 40.0
=======
        # cmd vel to wrench conversion inserted here
        wrench = Wrench()
        scale_linear = 20.0
>>>>>>> 81b7b8d0
        scale_angular = 10.0
        wrench.force.x = twist.linear.x * scale_linear
        wrench.force.y = twist.linear.y * scale_linear
        wrench.force.z = twist.linear.z * scale_linear
        wrench.torque.x = twist.angular.x * scale_angular
        wrench.torque.y = twist.angular.y * scale_angular
        wrench.torque.z = twist.angular.z * scale_angular
        self.wrench_pub.publish(wrench)

    def _calculate_angular_z(self) -> float:
        """Calculates the angular velocity command using a PD controller."""
        error = normalize_angle(self.target_yaw_in_world - self.current_yaw)
        self.error_pub.publish(Float64(error))
        self.current_yaw_pub.publish(Float64(self.current_yaw))
        self.target_yaw_pub.publish(Float64(self.target_yaw_in_world))

        p_signal = self.kp_gain * error
        d_signal = self.kd_gain * self.angular_velocity_z
        return p_signal - d_signal

    def _calculate_linear_x(self) -> float:
        """Calculates the linear velocity command."""
        if self.state != ControllerState.NAVIGATING:
            return 0.0

        if self.last_prop_stamp_time is None:
            rospy.logwarn_throttle(
                1.0, "In navigation mode but no prop has been seen yet."
            )
            return 0.0

        time_since_last_prop = (rospy.Time.now() - self.last_prop_stamp_time).to_sec()
        if time_since_last_prop > self.navigation_timeout_after_prop_disappear_s:
            rospy.loginfo(
                "Navigation timeout reached. Stopping forward motion and returning to centering."
            )
            self.state = ControllerState.CENTERING
            return 0.0
        return self.v_x_desired

    def reconfigure_callback(self, config, level):
        """Handles dynamic reconfigure updates for controller gains."""
        self.kp_gain = config.kp_gain
        self.kd_gain = config.kd_gain
        self.navigation_timeout_after_prop_disappear_s = (
            config.navigation_timeout_after_prop_disappear_s
        )
        rospy.loginfo(
            f"Updated gains: Kp={self.kp_gain}, kd={self.kd_gain}, NavTimeout={self.navigation_timeout_after_prop_disappear_s}"
        )
        return config

    def handle_start_request(self, req: VisualServoing) -> VisualServoingResponse:
        """Starts the visual servoing process."""
        if self.state != ControllerState.IDLE and req.target_prop == self.target_prop:
            return VisualServoingResponse(
                success=False,
                message="VS Controller is already active for this target.",
            )

        self.target_prop = req.target_prop
        self.target_yaw_in_world = self.current_yaw
        self.state = ControllerState.CENTERING
        self.service_start_time = rospy.Time.now()
        self.last_prop_stamp_time = None
        rospy.loginfo(f"Visual servoing started for target: {self.target_prop}")
        return VisualServoingResponse(
            success=True, message="Visual servoing activated."
        )

    def handle_cancel_request(self, req: Trigger) -> TriggerResponse:
        """Stops the visual servoing process."""
        if self.state == ControllerState.IDLE:
            return TriggerResponse(success=False, message="Controller is not active.")

        self._stop_controller("cancelled by request")
        return TriggerResponse(success=True, message="Visual servoing deactivated.")

    def handle_navigate_request(self, req: Trigger) -> TriggerResponse:
        """Switches to navigation mode."""
        if self.state == ControllerState.IDLE:
            return TriggerResponse(
                success=False, message="Controller is not in centering mode."
            )
        if self.state == ControllerState.NAVIGATING:
            return TriggerResponse(
                success=False, message="Controller is already in navigation mode."
            )

        self.state = ControllerState.NAVIGATING
        rospy.loginfo("Visual servoing navigation started.")
        return TriggerResponse(success=True, message="Navigation mode activated.")

    def handle_cancel_navigation_request(self, req: Trigger) -> TriggerResponse:
        """Cancels navigation mode and returns to centering."""
        if self.state != ControllerState.NAVIGATING:
            return TriggerResponse(
                success=False, message="Controller is not in navigation mode."
            )

        self.state = ControllerState.CENTERING
        rospy.loginfo("Visual servoing navigation cancelled.")
        return TriggerResponse(success=True, message="Navigation mode deactivated.")

    def _stop_controller(self, reason: str):
        """Helper function to stop all motion and reset state."""
        rospy.loginfo(f"Visual servoing stopped: {reason}")
        self.state = ControllerState.IDLE
        self.cmd_vel_pub.publish(Twist())  # Stop the vehicle
        rospy.sleep(0.1)  # Give time for the stop command to be sent
        self.control_enable_pub.publish(Bool(data=False))

    def spin(self):
        """The main loop of the controller."""
        rate = rospy.Rate(self.rate_hz)
        while not rospy.is_shutdown():
            if self.state == ControllerState.IDLE:
                rate.sleep()
                continue

            if (
                rospy.Time.now() - self.service_start_time
            ).to_sec() > self.overall_timeout_s:
                self._stop_controller("overall timeout reached")
                continue

            self.control_enable_pub.publish(Bool(True))
            self.control_step()
            rate.sleep()


if __name__ == "__main__":
    try:
        controller = VisualServoingController()
        controller.spin()
    except rospy.ROSInterruptException:
        pass<|MERGE_RESOLUTION|>--- conflicted
+++ resolved
@@ -156,14 +156,9 @@
         twist.linear.x = self._calculate_linear_x()
         self.cmd_vel_pub.publish(twist)
 
-<<<<<<< HEAD
-        wrench = Wrench()
-        scale_linear = 40.0
-=======
         # cmd vel to wrench conversion inserted here
         wrench = Wrench()
         scale_linear = 20.0
->>>>>>> 81b7b8d0
         scale_angular = 10.0
         wrench.force.x = twist.linear.x * scale_linear
         wrench.force.y = twist.linear.y * scale_linear
