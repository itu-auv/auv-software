<?xml version="1.0"?>
<package format="2">
  <name>auv_msgs</name>
  <version>0.1.0</version>
  <description>The auv_msgs package</description>
  <maintainer email="senceryazici@gmail.com">Sencer Yazici</maintainer>
  <author email="senceryazici@gmail.com">Sencer Yazici</author>
  <license>BSD-3-Clause</license>
  <buildtool_depend>catkin</buildtool_depend>
  <build_depend>geometry_msgs</build_depend>
  <build_depend>actionlib_msgs</build_depend>
  <build_depend>actionlib</build_depend>
  <build_depend>message_generation</build_depend>
  <build_depend>message_runtime</build_depend>
  <build_depend>nav_msgs</build_depend>
  <build_depend>std_msgs</build_depend>
  <build_export_depend>geometry_msgs</build_export_depend>
  <build_export_depend>nav_msgs</build_export_depend>
  <build_export_depend>message_runtime</build_export_depend>
  <build_export_depend>std_msgs</build_export_depend>
  <exec_depend>geometry_msgs</exec_depend>
  <exec_depend>nav_msgs</exec_depend>
  <exec_depend>actionlib_msgs</exec_depend>
<<<<<<< HEAD
  <exec_depend>actionlib</exec_depend>
  <exec_depend>message_runtime</exec_depend>
  <exec_depend>std_msgs</exec_depend>

=======
>>>>>>> b89bcc82
  <!-- The export tag contains other, unspecified, tags -->
  <export>
    <!-- Other tools can request additional information be placed here -->
  </export>
</package><|MERGE_RESOLUTION|>--- conflicted
+++ resolved
@@ -21,13 +21,9 @@
   <exec_depend>geometry_msgs</exec_depend>
   <exec_depend>nav_msgs</exec_depend>
   <exec_depend>actionlib_msgs</exec_depend>
-<<<<<<< HEAD
   <exec_depend>actionlib</exec_depend>
   <exec_depend>message_runtime</exec_depend>
   <exec_depend>std_msgs</exec_depend>
-
-=======
->>>>>>> b89bcc82
   <!-- The export tag contains other, unspecified, tags -->
   <export>
     <!-- Other tools can request additional information be placed here -->
