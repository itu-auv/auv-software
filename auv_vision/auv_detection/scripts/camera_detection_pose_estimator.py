#!/usr/bin/env python3

import rospy
import math
from geometry_msgs.msg import (
    PointStamped,
    PoseArray,
    PoseStamped,
    Pose,
    TransformStamped,
    Transform,
    Vector3,
    Quaternion,
)
from ultralytics_ros.msg import YoloResult
from auv_msgs.msg import PropsYaw
from sensor_msgs.msg import Range
from std_msgs.msg import Float32
from nav_msgs.msg import Odometry
from std_srvs.srv import SetBool, SetBoolResponse
from auv_msgs.srv import SetDetectionFocus, SetDetectionFocusResponse
import auv_common_lib.vision.camera_calibrations as camera_calibrations
import tf2_ros
import tf2_geometry_msgs


class CameraCalibration:
    def __init__(self, namespace: str):
        self.calibration = camera_calibrations.CameraCalibrationFetcher(
            namespace, True
        ).get_camera_info()

    def calculate_angles(self, pixel_coordinates: tuple) -> tuple:
        fx = self.calibration.K[0]
        fy = self.calibration.K[4]
        cx = self.calibration.K[2]
        cy = self.calibration.K[5]
        norm_x = (pixel_coordinates[0] - cx) / fx
        norm_y = (pixel_coordinates[1] - cy) / fy
        angle_x = math.atan(norm_x)
        angle_y = math.atan(norm_y)
        return angle_x, angle_y

    def distance_from_height(self, real_height: float, measured_height: float) -> float:
        focal_length = self.calibration.K[4]
        distance = (real_height * focal_length) / measured_height
        return distance

    def distance_from_width(self, real_width: float, measured_width: float) -> float:
        focal_length = self.calibration.K[0]
        distance = (real_width * focal_length) / measured_width
        return distance


class Prop:
    def __init__(self, id: int, name: str, real_height: float, real_width: float):
        self.id = id
        self.name = name
        self.real_height = real_height
        self.real_width = real_width

    def estimate_distance(
        self,
        measured_height: float,
        measured_width: float,
        calibration: CameraCalibration,
    ):
        distance_from_height = None
        distance_from_width = None

        if self.real_height is not None:
            distance_from_height = calibration.distance_from_height(
                self.real_height, measured_height
            )

        if self.real_width is not None:
            distance_from_width = calibration.distance_from_width(
                self.real_width, measured_width
            )

        if distance_from_height is not None and distance_from_width is not None:
            return (distance_from_height + distance_from_width) * 0.5
        elif distance_from_height is not None:
            return distance_from_height
        elif distance_from_width is not None:
            return distance_from_width
        else:
            rospy.logerr(f"Could not estimate distance for prop {self.name}")
            return None


class Sawfish(Prop):
    def __init__(self):
        super().__init__(0, "sawfish", 0.3048, 0.3048)


class Shark(Prop):
    def __init__(self):
        super().__init__(1, "shark", 0.3048, 0.3048)


class RedPipe(Prop):
    def __init__(self):
<<<<<<< HEAD
        super().__init__(2, "red_pipe", 0.90, None)
=======
        super().__init__(2, "red_pipe", 0.900, None)
>>>>>>> defbf9c7


class WhitePipe(Prop):
    def __init__(self):
<<<<<<< HEAD
        super().__init__(3, "white_pipe", 0.90, None)
=======
        super().__init__(3, "white_pipe", 0.900, None)
>>>>>>> defbf9c7


class TorpedoMap(Prop):
    def __init__(self):
        super().__init__(4, "torpedo_map", 0.6096, 0.6096)


class TorpedoHole(Prop):
    def __init__(self):
        super().__init__(5, "torpedo_hole", 0.115, 0.115)


class BinWhole(Prop):
    def __init__(self):
        super().__init__(6, "bin_whole", None, None)


class Octagon(Prop):
    def __init__(self):
        super().__init__(7, "octagon", 0.92, 1.30)


class BinShark(Prop):
    def __init__(self):
        super().__init__(10, "bin_shark", 0.30480, 0.30480)


class BinSawfish(Prop):
    def __init__(self):
        super().__init__(11, "bin_sawfish", 0.30480, 0.30480)


class CameraDetectionNode:
    def __init__(self):
        rospy.init_node("camera_detection_pose_estimator", anonymous=True)
        rospy.loginfo("Camera detection node started")

        self.front_camera_enabled = True
        self.bottom_camera_enabled = False
        self.active_front_camera_ids = list(range(15))  # Allow all by default

        self.object_id_map = {
            "gate": [0, 1],
            "pipe": [2, 3],
            "torpedo": [4, 5],
            "bin": [6],
            "octagon": [7],
            "all": [0, 1, 2, 3, 4, 5, 6, 7],
        }

        self.object_transform_pub = rospy.Publisher(
            "object_transform_updates", TransformStamped, queue_size=10
        )
        self.props_yaw_pub = rospy.Publisher("props_yaw", PropsYaw, queue_size=10)
        # Initialize tf2 buffer and listener for transformations
        self.tf_buffer = tf2_ros.Buffer()
        self.tf_listener = tf2_ros.TransformListener(self.tf_buffer)
        self.camera_calibrations = {
            "taluy/cameras/cam_front": CameraCalibration("cameras/cam_front"),
            "taluy/cameras/cam_bottom": CameraCalibration("cameras/cam_bottom"),
        }
        # Use lambda to pass camera source information to the callback
        rospy.Subscriber(
            "/yolo_result",
            YoloResult,
            lambda msg: self.detection_callback(msg, camera_source="front_camera"),
        )
        rospy.Subscriber(
            "/yolo_result_2",
            YoloResult,
            lambda msg: self.detection_callback(msg, camera_source="bottom_camera"),
        )
        self.frame_id_to_camera_ns = {
            "taluy/base_link/bottom_camera_link": "taluy/cameras/cam_bottom",
            "taluy/base_link/front_camera_link": "taluy/cameras/cam_front",
        }
        self.camera_frames = {  # Keep camera_frames for camera frame lookup based on ns
            "taluy/cameras/cam_front": "taluy/base_link/front_camera_optical_link",
            "taluy/cameras/cam_bottom": "taluy/base_link/bottom_camera_optical_link",
        }
        self.props = {
            "gate_sawfish_link": Sawfish(),
            "gate_shark_link": Shark(),
            "red_pipe_link": RedPipe(),
            "white_pipe_link": WhitePipe(),
            "torpedo_map_link": TorpedoMap(),
            "octagon_link": Octagon(),
            "bin_sawfish_link": BinShark(),
            "bin_shark_link": BinSawfish(),
            "torpedo_hole_upper_link": TorpedoHole(),
            "torpedo_hole_bottom_link": TorpedoHole(),
        }

        self.id_tf_map = {
            "taluy/cameras/cam_front": {
                0: "gate_sawfish_link",
                1: "gate_shark_link",
                2: "red_pipe_link",
                3: "white_pipe_link",
                4: "torpedo_map_link",
                5: "torpedo_hole_link",
                6: "bin_whole_link",
                7: "octagon_link",
            },
            "taluy/cameras/cam_bottom": {
                0: "bin_shark_link",
                1: "bin_sawfish_link",
            },
        }
        # Subscribe to YOLO detections and altitude
        self.altitude = None
        self.pool_depth = rospy.get_param("~pool_depth", 2.2)
        rospy.Subscriber("odom_pressure", Odometry, self.altitude_callback)

        # Services to enable/disable cameras
        rospy.Service(
            "enable_front_camera_detections",
            SetBool,
            self.handle_enable_front_camera,
        )
        rospy.Service(
            "enable_bottom_camera_detections",
            SetBool,
            self.handle_enable_bottom_camera,
        )
        rospy.Service(
            "set_front_camera_focus",
            SetDetectionFocus,
            self.handle_set_front_camera_focus,
        )

    def handle_set_front_camera_focus(self, req):
        focus_objects = [obj.strip() for obj in req.focus_object.split(",")]
        all_target_ids = []
        unfound_objects = []

        for focus_object in focus_objects:
            target_ids = self.object_id_map.get(focus_object)
            if target_ids is not None:
                all_target_ids.extend(target_ids)
            else:
                unfound_objects.append(focus_object)

        if not all_target_ids:
            message = f"Unknown focus object(s): '{req.focus_object}'. Available options: {list(self.object_id_map.keys())}"
            rospy.logwarn(message)
            return SetDetectionFocusResponse(success=False, message=message)

        self.active_front_camera_ids = list(set(all_target_ids))
        message = f"Front camera focus set to IDs: {self.active_front_camera_ids}"

        if unfound_objects:
            message += f". Could not find: {unfound_objects}"

        rospy.loginfo(message)
        return SetDetectionFocusResponse(success=True, message=message)

    def handle_enable_front_camera(self, req):
        self.front_camera_enabled = req.data
        message = "Front camera detections " + ("enabled" if req.data else "disabled")
        rospy.loginfo(message)
        return SetBoolResponse(success=True, message=message)

    def handle_enable_bottom_camera(self, req):
        self.bottom_camera_enabled = req.data
        message = "Bottom camera detections " + ("enabled" if req.data else "disabled")
        rospy.loginfo(message)
        return SetBoolResponse(success=True, message=message)

    def altitude_callback(self, msg: Odometry):
        depth = -msg.pose.pose.position.z
        self.altitude = self.pool_depth - depth
        rospy.loginfo_once(
            f"Calculated altitude from odom_pressure: {self.altitude:.2f} m (pool_depth={self.pool_depth})"
        )

    def calculate_intersection_with_plane(self, point1_odom, point2_odom, z_plane):
        # Calculate t where the z component is z_plane
        if point2_odom.point.z != point1_odom.point.z:
            t = (z_plane - point1_odom.point.z) / (
                point2_odom.point.z - point1_odom.point.z
            )

            # Check if the intersection point is within the segment [point1, point2]
            if 0 <= t <= 1:
                # Calculate intersection point
                x = point1_odom.point.x + t * (
                    point2_odom.point.x - point1_odom.point.x
                )
                y = point1_odom.point.y + t * (
                    point2_odom.point.y - point1_odom.point.y
                )
                return x, y, z_plane
            else:
                # Intersection is outside the defined segment
                return None
        else:
            rospy.logwarn("The line segment is parallel to the ground plane.")
            return None

    def process_altitude_projection(self, detection, camera_ns: str, stamp):
        if self.altitude is None:
            rospy.logwarn("No altitude data available")
            return

        detection_id = detection.results[0].id
        if detection_id != 6:
            return

        bbox_bottom_x = detection.bbox.center.x
        bbox_bottom_y = detection.bbox.center.y + detection.bbox.size_y * 0.5

        angles = self.camera_calibrations[camera_ns].calculate_angles(
            (bbox_bottom_x, bbox_bottom_y)
        )

        distance = 500.0

        offset_x = math.tan(angles[0]) * distance * 1.0
        offset_y = math.tan(angles[1]) * distance * 1.0

        point1 = PointStamped()
        point1.header.frame_id = self.camera_frames[camera_ns]
        point1.point.x = 0
        point1.point.y = 0
        point1.point.z = 0

        point2 = PointStamped()
        point2.header.frame_id = self.camera_frames[camera_ns]
        point2.point.x = offset_x
        point2.point.y = offset_y
        point2.point.z = distance
        try:
            # Get the transform from the camera frame to the odom frame
            transform = self.tf_buffer.lookup_transform(
                "odom",
                self.camera_frames[camera_ns],
                stamp,
                rospy.Duration(1.0),
            )
            # Transform the ray points from the camera frame to the odom frame
            point1_odom = tf2_geometry_msgs.do_transform_point(point1, transform)
            point2_odom = tf2_geometry_msgs.do_transform_point(point2, transform)

            # The ground plane in the 'odom' frame is at a fixed Z-coordinate,
            # which corresponds to the negative pool depth.
            # We calculate the intersection of the camera ray with this plane.
            # We do not add self.altitude here, as both the ray and the plane
            # are now correctly expressed in the same 'odom' frame.
            intersection = self.calculate_intersection_with_plane(
                point1_odom, point2_odom, z_plane=-self.pool_depth
            )
            if intersection:
                x, y, z = intersection
                transform_stamped_msg = TransformStamped()
                transform_stamped_msg.header.stamp = stamp
                transform_stamped_msg.header.frame_id = "odom"
                transform_stamped_msg.child_frame_id = self.id_tf_map[camera_ns][
                    detection_id
                ]

                transform_stamped_msg.transform.translation = Vector3(x, y, z)
                transform_stamped_msg.transform.rotation = Quaternion(0, 0, 0, 1)
                self.object_transform_pub.publish(transform_stamped_msg)

        except (
            tf2_ros.LookupException,
            tf2_ros.ConnectivityException,
            tf2_ros.ExtrapolationException,
        ) as e:
            rospy.logerr(f"Transform error: {e}")

    def process_torpedo_holes_on_map(
        self, detection_msg: YoloResult, camera_ns: str, torpedo_map_bbox
    ):
        map_min_x = torpedo_map_bbox.center.x - torpedo_map_bbox.size_x * 0.5
        map_max_x = torpedo_map_bbox.center.x + torpedo_map_bbox.size_x * 0.5
        map_min_y = torpedo_map_bbox.center.y - torpedo_map_bbox.size_y * 0.5
        map_max_y = torpedo_map_bbox.center.y + torpedo_map_bbox.size_y * 0.5

        detected_holes_in_map = []
        camera_frame = self.camera_frames[camera_ns]

        # First, find all hole detections inside the torpedo map
        for detection in detection_msg.detections.detections:
            if len(detection.results) == 0:
                continue
            detection_id = detection.results[0].id

            if detection_id == 5:  # Torpedo hole ID
                hole_center_x = detection.bbox.center.x
                hole_center_y = detection.bbox.center.y

                # Check if the center of the hole is within the map's bounding box
                if (
                    map_min_x <= hole_center_x <= map_max_x
                    and map_min_y <= hole_center_y <= map_max_y
                ):
                    detected_holes_in_map.append(detection)

        # We expect to find exactly two holes. If not, we cannot proceed.
        if len(detected_holes_in_map) != 2:
            rospy.logwarn_throttle(
                5,
                f"Expected 2 torpedo holes, but found {len(detected_holes_in_map)}. Skipping.",
            )
            return

        # Determine which hole is upper and which is bottom based on their Y coordinate.
        # In image coordinates, a smaller Y value means it is higher up in the image.
        hole1 = detected_holes_in_map[0]
        hole2 = detected_holes_in_map[1]

        if hole1.bbox.center.y < hole2.bbox.center.y:
            upper_hole_detection = hole1
            bottom_hole_detection = hole2
        else:
            upper_hole_detection = hole2
            bottom_hole_detection = hole1

        # Publish transform for the upper hole
        self._publish_torpedo_hole_transform(
            upper_hole_detection,
            camera_ns,
            camera_frame,
            "torpedo_hole_upper_link",
            "torpedo_hole_upper_link",
            detection_msg.header.stamp,
        )

        # Publish transform for the bottom hole
        self._publish_torpedo_hole_transform(
            bottom_hole_detection,
            camera_ns,
            camera_frame,
            "torpedo_hole_bottom_link",
            "torpedo_hole_bottom_link",
            detection_msg.header.stamp,
        )

    def _publish_torpedo_hole_transform(
        self, detection, camera_ns, camera_frame, prop_key, child_frame_id, stamp
    ):
        prop_to_use = self.props.get(prop_key)
        if not prop_to_use:
            rospy.logerr(f"Prop '{prop_key}' not found. Cannot estimate distance.")
            return

        distance = prop_to_use.estimate_distance(
            detection.bbox.size_y,
            detection.bbox.size_x,
            self.camera_calibrations[camera_ns],
        )

        if distance is None:
            return

        angles = self.camera_calibrations[camera_ns].calculate_angles(
            (detection.bbox.center.x, detection.bbox.center.y)
        )

        try:
            camera_to_odom_transform = self.tf_buffer.lookup_transform(
                camera_frame,
                "odom",
                stamp,
                rospy.Duration(1.0),
            )
        except (
            tf2_ros.LookupException,
            tf2_ros.ConnectivityException,
            tf2_ros.ExtrapolationException,
        ) as e:
            rospy.logerr(f"Transform error for {child_frame_id}: {e}")
            return

        offset_x = math.tan(angles[0]) * distance * 1.0
        offset_y = math.tan(angles[1]) * distance * 1.0

        transform_stamped_msg = TransformStamped()
        transform_stamped_msg.header.stamp = stamp
        transform_stamped_msg.header.frame_id = camera_frame
        transform_stamped_msg.child_frame_id = child_frame_id

        transform_stamped_msg.transform.translation = Vector3(
            offset_x, offset_y, distance
        )
        transform_stamped_msg.transform.rotation = (
            camera_to_odom_transform.transform.rotation
        )
        self.object_transform_pub.publish(transform_stamped_msg)

    def check_if_detection_is_inside_image(
        self, detection, image_width: int = 640, image_height: int = 480
    ) -> bool:
        center = detection.bbox.center
        half_size_x = detection.bbox.size_x * 0.5
        half_size_y = detection.bbox.size_y * 0.5
        deadzone = 5  # pixels
        if (
            center.x + half_size_x >= image_width - deadzone
            or center.x - half_size_x <= deadzone
        ):
            return False
        if (
            center.y + half_size_y >= image_height - deadzone
            or center.y - half_size_y <= deadzone
        ):
            return False
        return True

    def detection_callback(self, detection_msg: YoloResult, camera_source: str):
        # Determine camera_ns based on the source passed by the subscriber
        if camera_source == "front_camera":
            if not self.front_camera_enabled:
                return
            camera_ns = "taluy/cameras/cam_front"
        elif camera_source == "bottom_camera":
            if not self.bottom_camera_enabled:
                return
            camera_ns = "taluy/cameras/cam_bottom"
        else:
            rospy.logerr(f"Unknown camera_source: {camera_source}")
            return  # Stop processing if the source is unknown

        camera_frame = self.camera_frames[camera_ns]

        # Search for torpedo map
        torpedo_map_bbox = None
        for detection in detection_msg.detections.detections:
            if len(detection.results) == 0:
                continue
            detection_id = detection.results[0].id
            if detection_id == 4:  # Torpedo map ID
                torpedo_map_bbox = detection.bbox
                break

        torpedo_ids = set(self.object_id_map.get("torpedo", []))
        process_torpedo = True
        if camera_source == "front_camera":
            if not torpedo_ids.intersection(self.active_front_camera_ids):
                process_torpedo = False

        if torpedo_map_bbox and process_torpedo:
            self.process_torpedo_holes_on_map(
                detection_msg, camera_ns, torpedo_map_bbox
            )

        for detection in detection_msg.detections.detections:
            if len(detection.results) == 0:
                continue
            skip_inside_image = False
            detection_id = detection.results[0].id

            if camera_source == "front_camera":
                if detection_id not in self.active_front_camera_ids:
                    continue

            if detection_id == 5:
                continue

            if detection_id not in self.id_tf_map[camera_ns]:
                continue
            if camera_ns == "taluy/cameras/cam_bottom" and detection_id in [0, 1]:
                skip_inside_image = True
                # use altidude for bin
                distance = self.altitude

            if detection_id == 6:
                self.process_altitude_projection(
                    detection, camera_ns, detection_msg.header.stamp
                )
                continue
            if not skip_inside_image:
                if self.check_if_detection_is_inside_image(detection) is False:
                    continue
            prop_name = self.id_tf_map[camera_ns][detection_id]
            if prop_name not in self.props:
                continue

            prop = self.props[prop_name]

            if not skip_inside_image:  # Calculate distance using object dimensions
                distance = prop.estimate_distance(
                    detection.bbox.size_y,
                    detection.bbox.size_x,
                    self.camera_calibrations[camera_ns],
                )

            if distance is None:
                continue

            angles = self.camera_calibrations[camera_ns].calculate_angles(
                (detection.bbox.center.x, detection.bbox.center.y)
            )

            props_yaw_msg = PropsYaw()
            props_yaw_msg.header.stamp = detection_msg.header.stamp
            props_yaw_msg.object = prop.name
            props_yaw_msg.angle = -angles[0]
            self.props_yaw_pub.publish(props_yaw_msg)
            try:
                camera_to_odom_transform = self.tf_buffer.lookup_transform(
                    camera_frame,
                    "odom",
                    detection_msg.header.stamp,
                    rospy.Duration(1.0),
                )
            except (
                tf2_ros.LookupException,
                tf2_ros.ConnectivityException,
                tf2_ros.ExtrapolationException,
            ) as e:
                rospy.logerr(f"Transform error: {e}")
                return

            offset_x = math.tan(angles[0]) * distance * 1.0
            offset_y = math.tan(angles[1]) * distance * 1.0
            transform_stamped_msg = TransformStamped()
            transform_stamped_msg.header.stamp = detection_msg.header.stamp
            transform_stamped_msg.header.frame_id = camera_frame
            transform_stamped_msg.child_frame_id = prop_name

            transform_stamped_msg.transform.translation = Vector3(
                offset_x, offset_y, distance
            )
            transform_stamped_msg.transform.rotation = (
                camera_to_odom_transform.transform.rotation
            )
            # Calculate the rotation based on odom
            self.object_transform_pub.publish(transform_stamped_msg)

    def run(self):
        rospy.spin()


if __name__ == "__main__":
    try:
        node = CameraDetectionNode()
        node.run()
    except rospy.ROSInterruptException:
        pass<|MERGE_RESOLUTION|>--- conflicted
+++ resolved
@@ -101,20 +101,12 @@
 
 class RedPipe(Prop):
     def __init__(self):
-<<<<<<< HEAD
         super().__init__(2, "red_pipe", 0.90, None)
-=======
-        super().__init__(2, "red_pipe", 0.900, None)
->>>>>>> defbf9c7
 
 
 class WhitePipe(Prop):
     def __init__(self):
-<<<<<<< HEAD
         super().__init__(3, "white_pipe", 0.90, None)
-=======
-        super().__init__(3, "white_pipe", 0.900, None)
->>>>>>> defbf9c7
 
 
 class TorpedoMap(Prop):
