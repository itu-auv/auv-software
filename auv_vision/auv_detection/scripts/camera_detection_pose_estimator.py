--- conflicted
+++ resolved
@@ -160,8 +160,7 @@
         rospy.loginfo("Camera detection node started")
 
         self.front_camera_enabled = True
-<<<<<<< HEAD
-        self.bottom_camera_enabled = True
+        self.bottom_camera_enabled = False
         self.active_front_camera_ids = list(range(15))  # Allow all by default
 
         self.object_id_map = {
@@ -172,9 +171,6 @@
             "octagon": [14],
             "all": list(range(15)),
         }
-=======
-        self.bottom_camera_enabled = False
->>>>>>> 98cf3986
 
         self.object_transform_pub = rospy.Publisher(
             "object_transform_updates", TransformStamped, queue_size=10
