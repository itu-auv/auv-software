#!/usr/bin/env python3

import rospy
import math
from geometry_msgs.msg import (
    PointStamped,
    PoseArray,
    PoseStamped,
    Pose,
    TransformStamped,
    Transform,
    Vector3,
    Quaternion,
    Point,
)
from ultralytics_ros.msg import YoloResult
from auv_msgs.msg import PropsYaw, LaneBoundaries
from sensor_msgs.msg import Range
from std_msgs.msg import Float32
from nav_msgs.msg import Odometry
from std_srvs.srv import SetBool, SetBoolResponse
from auv_msgs.srv import SetDetectionFocus, SetDetectionFocusResponse
import auv_common_lib.vision.camera_calibrations as camera_calibrations
import tf2_ros
import tf2_geometry_msgs
from dynamic_reconfigure.client import Client


class CameraCalibration:
    def __init__(self, namespace: str):
        self.calibration = camera_calibrations.CameraCalibrationFetcher(
            namespace, True
        ).get_camera_info()

    def calculate_angles(self, pixel_coordinates: tuple) -> tuple:
        fx = self.calibration.K[0]
        fy = self.calibration.K[4]
        cx = self.calibration.K[2]
        cy = self.calibration.K[5]
        norm_x = (pixel_coordinates[0] - cx) / fx
        norm_y = (pixel_coordinates[1] - cy) / fy
        angle_x = math.atan(norm_x)
        angle_y = math.atan(norm_y)
        return angle_x, angle_y

    def distance_from_height(self, real_height: float, measured_height: float) -> float:
        focal_length = self.calibration.K[4]
        distance = (real_height * focal_length) / measured_height
        return distance

    def distance_from_width(self, real_width: float, measured_width: float) -> float:
        focal_length = self.calibration.K[0]
        distance = (real_width * focal_length) / measured_width
        return distance


class Prop:
    def __init__(self, id: int, name: str, real_height: float, real_width: float):
        self.id = id
        self.name = name
        self.real_height = real_height
        self.real_width = real_width

    def estimate_distance(
        self,
        measured_height: float,
        measured_width: float,
        calibration: CameraCalibration,
    ):
        distance_from_height = None
        distance_from_width = None

        if self.real_height is not None:
            distance_from_height = calibration.distance_from_height(
                self.real_height, measured_height
            )

        if self.real_width is not None:
            distance_from_width = calibration.distance_from_width(
                self.real_width, measured_width
            )

        if distance_from_height is not None and distance_from_width is not None:
            return (distance_from_height + distance_from_width) * 0.5
        elif distance_from_height is not None:
            return distance_from_height
        elif distance_from_width is not None:
            return distance_from_width
        else:
            rospy.logerr(f"Could not estimate distance for prop {self.name}")
            return None


class Sawfish(Prop):
    def __init__(self):
        super().__init__(0, "sawfish", 0.3048, 0.3048)


class Shark(Prop):
    def __init__(self):
        super().__init__(1, "shark", 0.3048, 0.3048)


class RedPipe(Prop):
    def __init__(self):
        super().__init__(2, "red_pipe", 0.90, None)


class WhitePipe(Prop):
    def __init__(self):
        super().__init__(3, "white_pipe", 0.90, None)


class TorpedoMap(Prop):
    def __init__(self):
        super().__init__(4, "torpedo_map", 0.6096, 0.6096)


class TorpedoHole(Prop):
    def __init__(self):
        super().__init__(5, "torpedo_hole", 0.125, 0.125)


class BinWhole(Prop):
    def __init__(self):
        super().__init__(6, "bin_whole", None, None)


class Octagon(Prop):
    def __init__(self):
        super().__init__(7, "octagon", 0.92, 1.30)


class BinShark(Prop):
    def __init__(self):
        super().__init__(10, "bin_shark", 0.30480, 0.30480)


class BinSawfish(Prop):
    def __init__(self):
        super().__init__(11, "bin_sawfish", 0.30480, 0.30480)


class CameraDetectionNode:
    def __init__(self):
        rospy.init_node("camera_detection_pose_estimator", anonymous=True)
        rospy.loginfo("Camera detection node started")
        self.selected_side = "left"  # Default value
        self.dynamic_reconfigure_client = Client(
            "smach_parameters_server",
            timeout=10,
            config_callback=self.dynamic_reconfigure_callback,
        )
        self.front_camera_enabled = True
        self.bottom_camera_enabled = False
        self.active_front_camera_ids = list(range(15))  # Allow all by default
        self.red_pipe_x = None

        self.object_id_map = {
            "gate": [0, 1],
            "pipe": [2, 3],
            "torpedo": [4],
            "torpedo_holes": [5],
            "bin": [6],
            "octagon": [7],
            "all": [0, 1, 2, 3, 4, 5, 6, 7],
            "none": [],
        }

        self.object_transform_pub = rospy.Publisher(
            "object_transform_updates", TransformStamped, queue_size=10
        )
        self.props_yaw_pub = rospy.Publisher("props_yaw", PropsYaw, queue_size=10)

        self.lane_boundaries = None
        rospy.Subscriber(
            "lane_boundaries", LaneBoundaries, self.lane_boundaries_callback
        )

        # Initialize tf2 buffer and listener for transformations
        self.tf_buffer = tf2_ros.Buffer()
        self.tf_listener = tf2_ros.TransformListener(self.tf_buffer)
        self.camera_calibrations = {
            "taluy/cameras/cam_front": CameraCalibration("cameras/cam_front"),
            "taluy/cameras/cam_bottom": CameraCalibration("cameras/cam_bottom"),
        }
        # Use lambda to pass camera source information to the callback
        rospy.Subscriber(
            "/yolo_result",
            YoloResult,
            lambda msg: self.detection_callback(msg, camera_source="front_camera"),
        )
        rospy.Subscriber(
            "/yolo_result_2",
            YoloResult,
            lambda msg: self.detection_callback(msg, camera_source="bottom_camera"),
        )
        self.frame_id_to_camera_ns = {
            "taluy/base_link/bottom_camera_link": "taluy/cameras/cam_bottom",
            "taluy/base_link/front_camera_link": "taluy/cameras/cam_front",
        }
        self.camera_frames = {  # Keep camera_frames for camera frame lookup based on ns
            "taluy/cameras/cam_front": "taluy/base_link/front_camera_optical_link",
            "taluy/cameras/cam_bottom": "taluy/base_link/bottom_camera_optical_link",
        }
        self.props = {
            "gate_sawfish_link": Sawfish(),
            "gate_shark_link": Shark(),
            "red_pipe_link": RedPipe(),
            "white_pipe_link": WhitePipe(),
            "torpedo_map_link": TorpedoMap(),
            "octagon_link": Octagon(),
            "bin_sawfish_link": BinShark(),
            "bin_shark_link": BinSawfish(),
            "torpedo_hole_shark_link": TorpedoHole(),
            "torpedo_hole_sawfish_link": TorpedoHole(),
        }

        self.id_tf_map = {
            "taluy/cameras/cam_front": {
                0: "gate_sawfish_link",
                1: "gate_shark_link",
                2: "red_pipe_link",
                3: "white_pipe_link",
                4: "torpedo_map_link",
                5: "torpedo_hole_link",
                6: "bin_whole_link",
                7: "octagon_link",
            },
            "taluy/cameras/cam_bottom": {
                0: "bin_shark_link",
                1: "bin_sawfish_link",
            },
        }
        # Subscribe to YOLO detections and altitude
        self.altitude = None
        self.pool_depth = rospy.get_param("/env/pool_depth")
        rospy.Subscriber("odom_pressure", Odometry, self.altitude_callback)

        # Services to enable/disable cameras
        rospy.Service(
            "enable_front_camera_detections",
            SetBool,
            self.handle_enable_front_camera,
        )
        rospy.Service(
            "enable_bottom_camera_detections",
            SetBool,
            self.handle_enable_bottom_camera,
        )
        rospy.Service(
            "set_front_camera_focus",
            SetDetectionFocus,
            self.handle_set_front_camera_focus,
        )

    def dynamic_reconfigure_callback(self, config):
        if config is None:
            rospy.logwarn("Could not get parameters from server for camera detection")
            return
        self.selected_side = config.slalom_direction
        rospy.loginfo(f"Slalom direction updated to: {self.selected_side}")

    def handle_set_front_camera_focus(self, req):
        focus_objects = [
            obj.strip() for obj in req.focus_object.split(",") if obj.strip()
        ]

        if not focus_objects:
            message = f"Empty focus object provided. No changes made. Available options: {list(self.object_id_map.keys())}"
            rospy.logwarn(message)
            return SetDetectionFocusResponse(success=False, message=message)

        unfound_objects = [
            obj for obj in focus_objects if obj not in self.object_id_map
        ]

        if unfound_objects:
            message = f"Unknown focus object(s): '{', '.join(unfound_objects)}'. Available options: {list(self.object_id_map.keys())}"
            rospy.logwarn(message)
            return SetDetectionFocusResponse(success=False, message=message)

        if "none" in focus_objects and len(focus_objects) > 1:
            message = "Cannot specify 'none' with other focus objects."
            rospy.logwarn(message)
            return SetDetectionFocusResponse(success=False, message=message)

        all_target_ids = []
        for focus_object in focus_objects:
            all_target_ids.extend(self.object_id_map[focus_object])

        self.active_front_camera_ids = list(set(all_target_ids))

        if "none" in focus_objects:
            message = "Front camera focus set to none. Detections will be ignored."
        else:
            message = f"Front camera focus set to IDs: {self.active_front_camera_ids}"

        rospy.loginfo(message)
        return SetDetectionFocusResponse(success=True, message=message)

    def handle_enable_front_camera(self, req):
        self.front_camera_enabled = req.data
        message = "Front camera detections " + ("enabled" if req.data else "disabled")
        rospy.loginfo(message)
        return SetBoolResponse(success=True, message=message)

    def handle_enable_bottom_camera(self, req):
        self.bottom_camera_enabled = req.data
        message = "Bottom camera detections " + ("enabled" if req.data else "disabled")
        rospy.loginfo(message)
        return SetBoolResponse(success=True, message=message)

    def lane_boundaries_callback(self, msg: LaneBoundaries):
        self.lane_boundaries = msg

    def altitude_callback(self, msg: Odometry):
        depth = -msg.pose.pose.position.z
        self.altitude = self.pool_depth - depth
        rospy.loginfo_once(
            f"Calculated altitude from odom_pressure: {self.altitude:.2f} m (pool_depth={self.pool_depth})"
        )

    def calculate_intersection_with_plane(self, point1_odom, point2_odom, z_plane):
        # Calculate t where the z component is z_plane
        if point2_odom.point.z != point1_odom.point.z:
            t = (z_plane - point1_odom.point.z) / (
                point2_odom.point.z - point1_odom.point.z
            )

            # Check if the intersection point is within the segment [point1, point2]
            if 0 <= t <= 1:
                # Calculate intersection point
                x = point1_odom.point.x + t * (
                    point2_odom.point.x - point1_odom.point.x
                )
                y = point1_odom.point.y + t * (
                    point2_odom.point.y - point1_odom.point.y
                )
                return x, y, z_plane
            else:
                # Intersection is outside the defined segment
                return None
        else:
            rospy.logwarn("The line segment is parallel to the ground plane.")
            return None

    def process_altitude_projection(self, detection, camera_ns: str, stamp):
        if self.altitude is None:
            rospy.logwarn("No altitude data available")
            return

        detection_id = detection.results[0].id
        if detection_id != 6:
            return

        bbox_bottom_x = detection.bbox.center.x
        bbox_bottom_y = detection.bbox.center.y + detection.bbox.size_y * 0.5

        angles = self.camera_calibrations[camera_ns].calculate_angles(
            (bbox_bottom_x, bbox_bottom_y)
        )

        distance = 500.0

        offset_x = math.tan(angles[0]) * distance * 1.0
        offset_y = math.tan(angles[1]) * distance * 1.0

        point1 = PointStamped()
        point1.header.frame_id = self.camera_frames[camera_ns]
        point1.point.x = 0
        point1.point.y = 0
        point1.point.z = 0

        point2 = PointStamped()
        point2.header.frame_id = self.camera_frames[camera_ns]
        point2.point.x = offset_x
        point2.point.y = offset_y
        point2.point.z = distance
        try:
            # Get the transform from the camera frame to the odom frame
            transform = self.tf_buffer.lookup_transform(
                "odom",
                self.camera_frames[camera_ns],
                stamp,
                rospy.Duration(1.0),
            )
            # Transform the ray points from the camera frame to the odom frame
            point1_odom = tf2_geometry_msgs.do_transform_point(point1, transform)
            point2_odom = tf2_geometry_msgs.do_transform_point(point2, transform)

            # The ground plane in the 'odom' frame is at a fixed Z-coordinate,
            # which corresponds to the negative pool depth.
            # We calculate the intersection of the camera ray with this plane.
            # We do not add self.altitude here, as both the ray and the plane
            # are now correctly expressed in the same 'odom' frame.
            intersection = self.calculate_intersection_with_plane(
                point1_odom, point2_odom, z_plane=-self.pool_depth
            )
            if intersection:
                x, y, z = intersection
                transform_stamped_msg = TransformStamped()
                transform_stamped_msg.header.stamp = stamp
                transform_stamped_msg.header.frame_id = "odom"
                transform_stamped_msg.child_frame_id = self.id_tf_map[camera_ns][
                    detection_id
                ]

                transform_stamped_msg.transform.translation = Vector3(x, y, z)
                transform_stamped_msg.transform.rotation = Quaternion(0, 0, 0, 1)
                self.object_transform_pub.publish(transform_stamped_msg)

        except (
            tf2_ros.LookupException,
            tf2_ros.ConnectivityException,
            tf2_ros.ExtrapolationException,
        ) as e:
            rospy.logerr(f"Transform error: {e}")

    def process_torpedo_holes_on_map(
        self, detection_msg: YoloResult, camera_ns: str, torpedo_map_bbox
    ):
        map_min_x = torpedo_map_bbox.center.x - torpedo_map_bbox.size_x * 0.5
        map_max_x = torpedo_map_bbox.center.x + torpedo_map_bbox.size_x * 0.5
        map_min_y = torpedo_map_bbox.center.y - torpedo_map_bbox.size_y * 0.5
        map_max_y = torpedo_map_bbox.center.y + torpedo_map_bbox.size_y * 0.5

        detected_holes_in_map = []
        camera_frame = self.camera_frames[camera_ns]

        # First, find all hole detections inside the torpedo map
        for detection in detection_msg.detections.detections:
            if len(detection.results) == 0:
                continue
            detection_id = detection.results[0].id

            if detection_id == 5:  # Torpedo hole ID
                hole_center_x = detection.bbox.center.x
                hole_center_y = detection.bbox.center.y

                # Check if the center of the hole is within the map's bounding box
                if (
                    map_min_x <= hole_center_x <= map_max_x
                    and map_min_y <= hole_center_y <= map_max_y
                ):
                    detected_holes_in_map.append(detection)

        # We expect to find exactly two holes. If not, we cannot proceed.
        if len(detected_holes_in_map) != 2:
            rospy.logwarn_throttle(
                5,
                f"Expected 2 torpedo holes, but found {len(detected_holes_in_map)}. Skipping.",
            )
            return

        # Determine which hole is upper and which is bottom based on their Y coordinate.
        # In image coordinates, a smaller Y value means it is higher up in the image.
        hole1 = detected_holes_in_map[0]
        hole2 = detected_holes_in_map[1]

        if hole1.bbox.center.y < hole2.bbox.center.y:
            upper_hole_detection = hole1
            bottom_hole_detection = hole2
        else:
            upper_hole_detection = hole2
            bottom_hole_detection = hole1

        if upper_hole_detection.bbox.center.x > bottom_hole_detection.bbox.center.x:
            upper_hole_child_frame_id = "torpedo_hole_sawfish_link"
            bottom_hole_child_frame_id = "torpedo_hole_shark_link"
        else:
            upper_hole_child_frame_id = "torpedo_hole_shark_link"
            bottom_hole_child_frame_id = "torpedo_hole_sawfish_link"

        rospy.loginfo_once(
            f"Upper hole assigned to {upper_hole_child_frame_id}, bottom to {bottom_hole_child_frame_id}"
        )

        # Publish transform for the upper hole with its new name
        self._publish_torpedo_hole_transform(
            upper_hole_detection,
            camera_ns,
            camera_frame,
            upper_hole_child_frame_id,
            upper_hole_child_frame_id,
            detection_msg.header.stamp,
        )

        # Publish transform for the bottom hole with its new name
        self._publish_torpedo_hole_transform(
            bottom_hole_detection,
            camera_ns,
            camera_frame,
            bottom_hole_child_frame_id,
            bottom_hole_child_frame_id,
            detection_msg.header.stamp,
        )

    def _publish_torpedo_hole_transform(
        self, detection, camera_ns, camera_frame, prop_key, child_frame_id, stamp
    ):
        prop_to_use = self.props.get(prop_key)
        if not prop_to_use:
            rospy.logerr(f"Prop '{prop_key}' not found. Cannot estimate distance.")
            return

        distance = prop_to_use.estimate_distance(
            detection.bbox.size_y,
            detection.bbox.size_x,
            self.camera_calibrations[camera_ns],
        )

        if distance is None:
            return

        angles = self.camera_calibrations[camera_ns].calculate_angles(
            (detection.bbox.center.x, detection.bbox.center.y)
        )

        try:
            camera_to_odom_transform = self.tf_buffer.lookup_transform(
                camera_frame,
                "odom",
                stamp,
                rospy.Duration(1.0),
            )
        except (
            tf2_ros.LookupException,
            tf2_ros.ConnectivityException,
            tf2_ros.ExtrapolationException,
        ) as e:
            rospy.logerr(f"Transform error for {child_frame_id}: {e}")
            return

        offset_x = math.tan(angles[0]) * distance * 1.0
        offset_y = math.tan(angles[1]) * distance * 1.0

        transform_stamped_msg = TransformStamped()
        transform_stamped_msg.header.stamp = stamp
        transform_stamped_msg.header.frame_id = camera_frame
        transform_stamped_msg.child_frame_id = child_frame_id

        transform_stamped_msg.transform.translation = Vector3(
            offset_x, offset_y, distance
        )
        transform_stamped_msg.transform.rotation = (
            camera_to_odom_transform.transform.rotation
        )
        self.object_transform_pub.publish(transform_stamped_msg)

    def check_if_detection_is_inside_image(
        self, detection, image_width: int = 640, image_height: int = 480
    ) -> bool:
        center = detection.bbox.center
        half_size_x = detection.bbox.size_x * 0.5
        half_size_y = detection.bbox.size_y * 0.5
        deadzone = 5  # pixels
        if (
            center.x + half_size_x >= image_width - deadzone
            or center.x - half_size_x <= deadzone
        ):
            return False
        if (
            center.y + half_size_y >= image_height - deadzone
            or center.y - half_size_y <= deadzone
        ):
            return False
        return True

    def detection_callback(self, detection_msg: YoloResult, camera_source: str):
        # Determine camera_ns based on the source passed by the subscriber
        if camera_source == "front_camera":
            if not self.front_camera_enabled:
                return
            camera_ns = "taluy/cameras/cam_front"
        elif camera_source == "bottom_camera":
            if not self.bottom_camera_enabled:
                return
            camera_ns = "taluy/cameras/cam_bottom"
        else:
            rospy.logerr(f"Unknown camera_source: {camera_source}")
            return  # Stop processing if the source is unknown

        camera_frame = self.camera_frames[camera_ns]

        # Search for torpedo map
        torpedo_map_bbox = None
        for detection in detection_msg.detections.detections:
            if len(detection.results) == 0:
                continue
            detection_id = detection.results[0].id
            if detection_id == 4:  # Torpedo map ID
                torpedo_map_bbox = detection.bbox
                break

        torpedo_ids = set(self.object_id_map.get("torpedo", []))
        torpedo_holes_ids = set(self.object_id_map.get("torpedo_holes", []))
        process_torpedo = True
        process_torpedo_holes = True
        if camera_source == "front_camera":
            if not torpedo_ids.intersection(self.active_front_camera_ids):
                process_torpedo = False
            if not torpedo_holes_ids.intersection(self.active_front_camera_ids):
                process_torpedo_holes = False

        if torpedo_map_bbox and process_torpedo and process_torpedo_holes:
            self.process_torpedo_holes_on_map(
                detection_msg, camera_ns, torpedo_map_bbox
            )
        red_pipe_x = self.red_pipe_x
        red_pipes = [
            d for d in detection_msg.detections.detections if d.results[0].id == 2
        ]
        if red_pipes:
            largest_red_pipe = max(red_pipes, key=lambda d: d.bbox.size_y)
            red_pipe_x = largest_red_pipe.bbox.center.x
            self.red_pipe_x = red_pipe_x

        for detection in detection_msg.detections.detections:
            if len(detection.results) == 0:
                continue
            skip_inside_image = False
            detection_id = detection.results[0].id

            if camera_source == "front_camera":
                if detection_id not in self.active_front_camera_ids:
                    continue

            if detection_id == 5:
                continue

            if detection_id == 3 and red_pipe_x is not None:
                white_x = detection.bbox.center.x
                if self.selected_side == "left" and white_x > red_pipe_x:
                    continue
                if self.selected_side == "right" and white_x < red_pipe_x:
                    continue

            if detection_id not in self.id_tf_map[camera_ns]:
                continue
            if camera_ns == "taluy/cameras/cam_bottom" and detection_id in [0, 1]:
                skip_inside_image = True
                # use altidude for bin
                distance = self.altitude

            if detection_id == 6:
                self.process_altitude_projection(
                    detection, camera_ns, detection_msg.header.stamp
                )
                continue
            if not skip_inside_image:
                if self.check_if_detection_is_inside_image(detection) is False:
                    continue
            prop_name = self.id_tf_map[camera_ns][detection_id]
            if prop_name not in self.props:
                continue

            prop = self.props[prop_name]

            if not skip_inside_image:  # Calculate distance using object dimensions
                distance = prop.estimate_distance(
                    detection.bbox.size_y,
                    detection.bbox.size_x,
                    self.camera_calibrations[camera_ns],
                )

            if distance is None:
                continue

            angles = self.camera_calibrations[camera_ns].calculate_angles(
                (detection.bbox.center.x, detection.bbox.center.y)
            )

            props_yaw_msg = PropsYaw()
            props_yaw_msg.header.stamp = detection_msg.header.stamp
            props_yaw_msg.object = prop.name
            props_yaw_msg.angle = -angles[0]
            self.props_yaw_pub.publish(props_yaw_msg)

            offset_x = math.tan(angles[0]) * distance * 1.0
            offset_y = math.tan(angles[1]) * distance * 1.0

            try:
                transform_odom_to_camera = self.tf_buffer.lookup_transform(
                    "odom",
<<<<<<< HEAD
                    camera_frame,
=======
>>>>>>> eb676701
                    detection_msg.header.stamp,
                    rospy.Duration(1.0),
                )
                point_in_camera = PointStamped()
                point_in_camera.header.frame_id = camera_frame
                point_in_camera.header.stamp = detection_msg.header.stamp
                point_in_camera.point = Vector3(offset_x, offset_y, distance)

                point_in_odom = tf2_geometry_msgs.do_transform_point(
                    point_in_camera, transform_odom_to_camera
                )
                in_lane = self.is_in_lane(point_in_odom.point)
                child_frame_id = prop_name if in_lane else f"out_{prop_name}"

                transform_stamped_msg = TransformStamped()
                transform_stamped_msg.header.stamp = detection_msg.header.stamp
                transform_stamped_msg.header.frame_id = "odom"
                transform_stamped_msg.child_frame_id = child_frame_id
                transform_stamped_msg.transform.translation = point_in_odom.point
                transform_stamped_msg.transform.rotation = Quaternion(0, 0, 0, 1)
                self.object_transform_pub.publish(transform_stamped_msg)

            except (
                tf2_ros.LookupException,
                tf2_ros.ConnectivityException,
                tf2_ros.ExtrapolationException,
            ) as e:
                rospy.logerr(f"TF error for {prop_name}: {e}")
                continue

    def is_in_lane(self, point_in_odom: Point) -> bool:
        if self.lane_boundaries is None:
            rospy.logwarn_throttle(
                10, "Lane boundaries not received yet, allowing all detections."
            )
            return True

        def is_left(p: Point, d: Vector3, x: float, y: float) -> bool:
            """
            Is a point (x, y) to the left of the line defined by point p and direction d?
            positive result: the point is to the left of the line
            """
            return (x - p.x) * d.y - (y - p.y) * d.x > 0

        x = point_in_odom.x
        y = point_in_odom.y

        is_inside_right_boundary = is_left(
            self.lane_boundaries.right_lane_point,
            self.lane_boundaries.right_lane_direction,
            x,
            y,
        )
        is_inside_left_boundary = not is_left(
            self.lane_boundaries.left_lane_point,
            self.lane_boundaries.left_lane_direction,
            x,
            y,
        )

        return is_inside_left_boundary and is_inside_right_boundary

    def run(self):
        rospy.spin()


if __name__ == "__main__":
    try:
        node = CameraDetectionNode()
        node.run()
    except rospy.ROSInterruptException:
        pass<|MERGE_RESOLUTION|>--- conflicted
+++ resolved
@@ -683,10 +683,7 @@
             try:
                 transform_odom_to_camera = self.tf_buffer.lookup_transform(
                     "odom",
-<<<<<<< HEAD
                     camera_frame,
-=======
->>>>>>> eb676701
                     detection_msg.header.stamp,
                     rospy.Duration(1.0),
                 )
