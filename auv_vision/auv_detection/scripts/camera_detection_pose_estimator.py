--- conflicted
+++ resolved
@@ -502,21 +502,14 @@
 
         camera_frame = self.camera_frames[camera_ns]
 
-<<<<<<< HEAD
-        # Torpedo haritasını ara
-=======
-        # Search for torpedo map
->>>>>>> 4a4a4c29
         torpedo_map_bbox = None
         for detection in detection_msg.detections.detections:
             if len(detection.results) == 0:
                 continue
             detection_id = detection.results[0].id
-<<<<<<< HEAD
+
             if detection_id == 12:  # Torpedo haritası ID'si
-=======
-            if detection_id == 12:  # Torpedo map ID
->>>>>>> 4a4a4c29
+
                 torpedo_map_bbox = detection.bbox
                 break
 
