#!/usr/bin/env python3
"""
Depth Anything 3 ROS Node - ZeroMQ Client.

This node acts as a ROS interface to a Depth Anything 3 inference server.
It receives image messages, batches them for efficient processing, and publishes
depth maps and point clouds based on the inference results.
"""
import collections
import sys
import time
from typing import List, Optional, Tuple

import cv2
import numpy as np
import rospy
import sensor_msgs.point_cloud2 as pc2
import tf.transformations as tf_trans
import tf2_geometry_msgs
import tf2_ros
import zmq
from cv_bridge import CvBridge, CvBridgeError
from nav_msgs.msg import Odometry
from sensor_msgs.msg import Image as RosImage
from sensor_msgs.msg import PointCloud2, PointField

import auv_common_lib.vision.camera_calibrations as camera_calibrations

# Configuration constants
ZMQ_RECV_TIMEOUT_MS = 30000
ZMQ_SEND_TIMEOUT_MS = 5000
ZMQ_LINGER_MS = 0
DEFAULT_PROCESS_RESOLUTION = 504
DEFAULT_MAX_BATCH_SIZE = 5
DEFAULT_CONTEXT_WINDOW_SEC = 0.5
IMAGE_BUFFER_MAXLEN = 100
IMAGE_QUEUE_SIZE = 10
IMAGE_BUFFER_SIZE = 2**24
PCL_QUEUE_SIZE = 1
DEPTH_QUEUE_SIZE = 1
TF_LOOKUP_TIMEOUT_SEC = 0.1
INITIAL_INFERENCE_TIME_SEC = 0.1

# Type aliases
ImageBatch = List[Tuple[float, np.ndarray, rospy.Header, Optional[np.ndarray]]]


class DepthAnythingClient:
    """ROS node that interfaces with a Depth Anything 3 inference server via ZeroMQ."""

    def __init__(self) -> None:
        """Initialize the depth estimation client node."""
        rospy.init_node("depth_anything_node", anonymous=True)

<<<<<<< HEAD
=======
        self._load_parameters()
        self._log_configuration()
        self._initialize_camera_intrinsics()
        self._initialize_zmq_connection()
        self._initialize_ros_components()

        rospy.loginfo("Depth Anything client node initialized successfully")

    def _load_parameters(self) -> None:
        """Load ROS parameters for node configuration."""
>>>>>>> a3b1cd63
        self.zmq_host = rospy.get_param("~zmq_host", "localhost")
        self.zmq_port = rospy.get_param("~zmq_port", 5555)
        self.camera_input_topic = rospy.get_param("~input_topic", "/camera/image_raw")
        self.points_topic = rospy.get_param("~output_topic", "/depth_anything/points")
        #! what is the kind of this?
        self.depth_topic = rospy.get_param("~depth_topic", "/depth_anything/depth")
<<<<<<< HEAD

        self.process_res = rospy.get_param("~process_res", 504)
        # External Data Parameters
=======
        self.process_res = rospy.get_param("~process_res", DEFAULT_PROCESS_RESOLUTION)

>>>>>>> a3b1cd63
        self.use_external_odom = rospy.get_param("~use_external_odom", False)
        self.camera_namespace = rospy.get_param(
            "~camera_namespace", "cameras/cam_front"
        )
        self.camera_frame = rospy.get_param(
            "~camera_frame", "taluy/base_link/front_camera_optical_link"
        )
        self.odom_frame = rospy.get_param("~odom_frame", "odom")

<<<<<<< HEAD
        # Batching Parameters
        self.max_batch_size = rospy.get_param("~max_batch_size", 5)
        self.context_window = rospy.get_param(
            "~context_window", 0.5
        )  # seconds: Time window to look back for context frames

        rospy.loginfo("=" * 60)
        rospy.loginfo("🚀 Depth Anything 3 - ZeroMQ Client Node")
        rospy.loginfo("=" * 60)
        rospy.loginfo(f"🔌 ZeroMQ Server: {self.zmq_host}:{self.zmq_port}")
        rospy.loginfo(f"📥 Input topic: {self.camera_input_topic}")
        rospy.loginfo(f"📦 Max Batch Size: {self.max_batch_size}")
        rospy.loginfo(f"🔄 External Odom: {self.use_external_odom}")
=======
        self.max_batch_size = rospy.get_param("~max_batch_size", DEFAULT_MAX_BATCH_SIZE)
        self.context_window = rospy.get_param(
            "~context_window", DEFAULT_CONTEXT_WINDOW_SEC
        )

    def _log_configuration(self) -> None:
        """Log the node configuration for debugging purposes."""
        rospy.loginfo("Depth Anything 3 ZeroMQ Client Node")
        rospy.loginfo(f"ZeroMQ Server: {self.zmq_host}:{self.zmq_port}")
        rospy.loginfo(f"Input topic: {self.input_topic}")
        rospy.loginfo(f"Max batch size: {self.max_batch_size}")
        rospy.loginfo(f"External odometry enabled: {self.use_external_odom}")
>>>>>>> a3b1cd63
        if self.use_external_odom:
            rospy.loginfo(f"TF lookup: {self.odom_frame} -> {self.camera_frame}")

<<<<<<< HEAD
        # Initialize camera calibration fetcher (keeps subscription active for retries)
        rospy.loginfo(
            f"📷 Subscribing to camera intrinsics: {self.camera_namespace}/camera_info"
        )
        self.camera_calibration_fetcher = camera_calibrations.CameraCalibrationFetcher(
            self.camera_namespace, wait_for_camera_info=False
        )
        self.intrinsics = None
        self._try_fetch_intrinsics()
=======
    def _initialize_camera_intrinsics(self) -> None:
        """Fetch camera intrinsics from camera_info topic."""
        rospy.loginfo(
            f"Fetching camera intrinsics from {self.camera_namespace}/camera_info"
        )
        try:
            camera_info = camera_calibrations.CameraCalibrationFetcher(
                self.camera_namespace, wait_for_camera_info=False
            ).get_camera_info()

            if camera_info is not None:
                self.intrinsics = (
                    np.array(camera_info.K).reshape(3, 3).astype(np.float32)
                )
                fx, fy = self.intrinsics[0, 0], self.intrinsics[1, 1]
                cx, cy = self.intrinsics[0, 2], self.intrinsics[1, 2]
                rospy.loginfo(
                    f"Camera intrinsics loaded: fx={fx:.2f}, fy={fy:.2f}, cx={cx:.2f}, cy={cy:.2f}"
                )
            else:
                rospy.logwarn(
                    "Could not fetch camera intrinsics. Will use model-estimated values."
                )
                self.intrinsics = None
        except Exception as e:
            rospy.logwarn(
                f"Failed to fetch camera intrinsics: {e}. Using model-estimated values."
            )
            self.intrinsics = None
>>>>>>> a3b1cd63

    def _initialize_zmq_connection(self) -> None:
        """Initialize ZeroMQ connection to inference server."""
        self.context = zmq.Context()
        self.socket = self.context.socket(zmq.REQ)
        self.socket.connect(f"tcp://{self.zmq_host}:{self.zmq_port}")

        self.socket.setsockopt(zmq.RCVTIMEO, ZMQ_RECV_TIMEOUT_MS)
        self.socket.setsockopt(zmq.SNDTIMEO, ZMQ_SEND_TIMEOUT_MS)
        self.socket.setsockopt(zmq.LINGER, ZMQ_LINGER_MS)

        if not self._check_server_connection():
            rospy.logerr("ZeroMQ server not available. Please start the server first.")
            sys.exit(1)

    def _initialize_ros_components(self) -> None:
        """Initialize ROS subscribers, publishers, and internal buffers."""
        self.bridge = CvBridge()

        self.tf_buffer = tf2_ros.Buffer()
        self.tf_listener = tf2_ros.TransformListener(self.tf_buffer)

        self.image_buffer = collections.deque(maxlen=IMAGE_BUFFER_MAXLEN)
        self.latest_extrinsics = None

        self.image_sub = rospy.Subscriber(
            self.camera_input_topic,
            RosImage,
            self.image_callback,
            queue_size=IMAGE_QUEUE_SIZE,
            buff_size=IMAGE_BUFFER_SIZE,
        )

<<<<<<< HEAD
        self.pcl_pub = rospy.Publisher(self.points_topic, PointCloud2, queue_size=1)
        self.depth_pub = rospy.Publisher(self.depth_topic, RosImage, queue_size=1)
=======
        self.pcl_pub = rospy.Publisher(
            self.output_topic, PointCloud2, queue_size=PCL_QUEUE_SIZE
        )
        self.depth_pub = rospy.Publisher(
            self.depth_topic, RosImage, queue_size=DEPTH_QUEUE_SIZE
        )
>>>>>>> a3b1cd63

        self.last_inference_time = INITIAL_INFERENCE_TIME_SEC
        self.processed_count = 0

    def _check_server_connection(self) -> bool:
        """Verify ZeroMQ server is available and responsive.

        Returns:
            True if server responds successfully, False otherwise.
        """
        try:
            rospy.loginfo("Checking ZeroMQ server connection...")
            self.socket.send_pyobj({"command": "ping"})
            response = self.socket.recv_pyobj()
            return response.get("status") == "success"
        except Exception as e:
            rospy.logerr(f"Connection check failed: {e}")
            return False

<<<<<<< HEAD
    def _try_fetch_intrinsics(self):
        """Try to fetch camera intrinsics from the camera_info topic."""
        if self.intrinsics is not None:
            return True  # Already have intrinsics

        camera_info = self.camera_calibration_fetcher.get_camera_info()
        if camera_info is not None:
            # Extract intrinsics matrix (3x3) from camera_info.K
            self.intrinsics = np.array(camera_info.K).reshape(3, 3).astype(np.float32)
            rospy.loginfo(f"✅ Camera intrinsics loaded:")
            rospy.loginfo(
                f"   fx={self.intrinsics[0,0]:.2f}, fy={self.intrinsics[1,1]:.2f}"
            )
            rospy.loginfo(
                f"   cx={self.intrinsics[0,2]:.2f}, cy={self.intrinsics[1,2]:.2f}"
            )
            return True
        return False

    def image_callback(self, msg):
        """
        Buffer incoming images with their corresponding camera extrinsics.
=======
    def image_callback(self, msg: RosImage) -> None:
        """Process incoming image messages and buffer them with camera extrinsics.
>>>>>>> a3b1cd63

        Args:
            msg: ROS Image message containing the camera frame.
        """
        try:
            cv_image = self.bridge.imgmsg_to_cv2(msg, "bgr8")
            timestamp = msg.header.stamp.to_sec()

            extrinsics = None
            if self.use_external_odom:
<<<<<<< HEAD
                try:
                    # First try to get transform at exact image timestamp
                    transform = self.tf_buffer.lookup_transform(
                        self.odom_frame,
                        self.camera_frame,
                        msg.header.stamp,
                        rospy.Duration(0.05),
                    )
                except tf2_ros.ExtrapolationException:
                    # If image timestamp is in the future, use latest available transform
                    # This happens when camera publishes faster than odometry
                    try:
                        transform = self.tf_buffer.lookup_transform(
                            self.odom_frame,
                            self.camera_frame,
                            rospy.Time(0),  # Use latest available
                            rospy.Duration(0.05),
                        )
                        rospy.logdebug_throttle(
                            5.0, "Using latest TF (image timestamp ahead of TF data)"
                        )
                    except (
                        tf2_ros.LookupException,
                        tf2_ros.ConnectivityException,
                        tf2_ros.ExtrapolationException,
                    ) as e:
                        rospy.logwarn_throttle(5.0, f"TF lookup failed: {e}")
                        transform = None
                except (
                    tf2_ros.LookupException,
                    tf2_ros.ConnectivityException,
                ) as e:
                    rospy.logwarn_throttle(5.0, f"TF lookup failed: {e}")
                    transform = None

                if transform is not None:
                    # Convert TransformStamped to 4x4 matrix (world-to-camera)
                    trans = transform.transform.translation
                    rot = transform.transform.rotation

                    # Build the transformation matrix
                    quat = [rot.x, rot.y, rot.z, rot.w]
                    mat = tf_trans.quaternion_matrix(quat)
                    mat[0, 3] = trans.x
                    mat[1, 3] = trans.y
                    mat[2, 3] = trans.z

                    extrinsics = mat.astype(np.float32)

                    # Log the extrinsics matrix in ASCII format (throttled)
                    rospy.loginfo_once("📐 Camera Extrinsics Matrix (odom → camera):")
                    rospy.loginfo_once("   ┌                                      ┐")
                    rospy.loginfo_once(
                        f"   │ {extrinsics[0,0]:7.4f} {extrinsics[0,1]:7.4f} {extrinsics[0,2]:7.4f} │ {extrinsics[0,3]:7.4f} │  ← [R | t]"
                    )
                    rospy.loginfo_once(
                        f"   │ {extrinsics[1,0]:7.4f} {extrinsics[1,1]:7.4f} {extrinsics[1,2]:7.4f} │ {extrinsics[1,3]:7.4f} │  ← Rotation (3×3) | Translation (3×1)"
                    )
                    rospy.loginfo_once(
                        f"   │ {extrinsics[2,0]:7.4f} {extrinsics[2,1]:7.4f} {extrinsics[2,2]:7.4f} │ {extrinsics[2,3]:7.4f} │  ← World→Camera"
                    )
                    rospy.loginfo_once(
                        f"   │ {extrinsics[3,0]:7.4f} {extrinsics[3,1]:7.4f} {extrinsics[3,2]:7.4f} │ {extrinsics[3,3]:7.4f} │  ← Homogeneous"
                    )
                    rospy.loginfo_once("   └                                      ┘")

            # Store image with extrinsics
=======
                extrinsics = self._lookup_camera_extrinsics(msg.header.stamp)

>>>>>>> a3b1cd63
            self.image_buffer.append((timestamp, cv_image, msg.header, extrinsics))

        except CvBridgeError as e:
            rospy.logerr(f"CV Bridge error: {e}")

    def _lookup_camera_extrinsics(self, timestamp: rospy.Time) -> Optional[np.ndarray]:
        """Look up camera extrinsics from TF tree.

        Args:
            timestamp: Time at which to look up the transform.

        Returns:
            4x4 transformation matrix from odom to camera frame, or None if lookup fails.
        """
        try:
            transform = self.tf_buffer.lookup_transform(
                self.odom_frame,
                self.camera_frame,
                timestamp,
                rospy.Duration(TF_LOOKUP_TIMEOUT_SEC),
            )

            trans = transform.transform.translation
            rot = transform.transform.rotation

            quat = [rot.x, rot.y, rot.z, rot.w]
            mat = tf_trans.quaternion_matrix(quat)
            mat[0, 3] = trans.x
            mat[1, 3] = trans.y
            mat[2, 3] = trans.z

            extrinsics = mat.astype(np.float32)

            rospy.loginfo_once("Camera extrinsics matrix (odom to camera) acquired")

            return extrinsics

        except (
            tf2_ros.LookupException,
            tf2_ros.ConnectivityException,
            tf2_ros.ExtrapolationException,
        ) as e:
            rospy.logwarn_throttle(5.0, f"TF lookup failed: {e}")
            return None

    def select_batch(self) -> ImageBatch:
        """Select optimal batch of images from buffer for processing.

        Returns:
            List of tuples containing (timestamp, cv_image, header, extrinsics).
        """
        if not self.image_buffer:
            return []

        current_time = rospy.Time.now().to_sec()
        available_frames = list(self.image_buffer)

        valid_frames = [
            f for f in available_frames if (current_time - f[0]) <= self.context_window
        ]

        if not valid_frames:
            valid_frames = [available_frames[-1]]
            rospy.logwarn(
                f"No frames in context window ({self.context_window}s). Using latest available frame."
            )

        batch_size = min(len(valid_frames), self.max_batch_size)

        indices = np.linspace(0, len(valid_frames) - 1, batch_size, dtype=int)
        selected_batch = [valid_frames[i] for i in indices]

        self._log_batch_selection(
            available_frames, valid_frames, selected_batch, batch_size, current_time
        )

        last_timestamp = selected_batch[-1][0]
        while self.image_buffer and self.image_buffer[0][0] <= last_timestamp:
            self.image_buffer.popleft()

        return selected_batch

    def _log_batch_selection(
        self,
        available_frames: ImageBatch,
        valid_frames: ImageBatch,
        selected_batch: ImageBatch,
        batch_size: int,
        current_time: float,
    ) -> None:
        """Log information about batch selection for debugging."""
        buffer_duration = (
            available_frames[-1][0] - available_frames[0][0]
            if len(available_frames) > 1
            else 0
        )
        delays = [round(current_time - f[0], 3) for f in selected_batch]

        rospy.loginfo(
            f"Batch selection: {len(available_frames)} frames available "
            f"(span: {buffer_duration:.2f}s), {len(valid_frames)} valid frames "
            f"in {self.context_window}s window, selected {batch_size} frames "
            f"with ages {delays}s"
        )

    def run(self) -> None:
        """Main processing loop that continuously processes incoming image batches."""
        while not rospy.is_shutdown():
            if not self.image_buffer:
                rospy.sleep(0.01)
                continue

            self._process_batch()

    def _process_batch(self) -> None:
        """Process a single batch of images through the inference server."""
        batch = self.select_batch()

        if not batch:
            return

        # Try to fetch intrinsics if not yet available
        self._try_fetch_intrinsics()

        start_time = time.time()

        images_rgb = [cv2.cvtColor(item[1], cv2.COLOR_BGR2RGB) for item in batch]

        intrinsics_batch = None
        if self.intrinsics is not None:
            intrinsics_batch = [self.intrinsics for _ in batch]

        extrinsics_batch = [item[3] for item in batch]

        if not self.use_external_odom or any(x is None for x in extrinsics_batch):
            extrinsics_batch = None

        if intrinsics_batch is None or extrinsics_batch is None:
            if self.use_external_odom:
                rospy.logwarn_throttle(
                    10.0,
                    "Pose-conditioned mode disabled: intrinsics or extrinsics unavailable",
                )
            intrinsics_batch = None
            extrinsics_batch = None

        try:
            request = {
                "command": "inference_batch",
                "images": images_rgb,
                "process_res": self.process_res,
                "intrinsics": intrinsics_batch,
                "extrinsics": extrinsics_batch,
            }

            self.socket.send_pyobj(request, protocol=2)
            response = self.socket.recv_pyobj()

            if response["status"] != "success":
                rospy.logerr(f"Server error: {response.get('error')}")
                return

            self.last_inference_time = time.time() - start_time
            self.processed_count += 1

            rospy.loginfo(
                f"Processed {len(batch)} images in {self.last_inference_time:.4f}s"
            )

            depth = response["depth"][-1]
            intrinsics = response["intrinsics"][-1]
            last_header = batch[-1][2]
            last_image = batch[-1][1]

            self._publish_results(depth, last_image, intrinsics, last_header)

        except zmq.error.Again:
            rospy.logerr("Server timeout")
        except Exception as e:
            rospy.logerr(f"Processing failed: {e}")
            import traceback

            traceback.print_exc()

    def _publish_results(
        self, depth: np.ndarray, rgb: np.ndarray, K: np.ndarray, header: rospy.Header
    ) -> None:
        """Publish depth map and point cloud results.

        Args:
            depth: Depth map array.
            rgb: BGR image array.
            K: Camera intrinsics matrix.
            header: ROS message header.
        """
        try:
            depth_msg = self.bridge.cv2_to_imgmsg(depth, "32FC1")
            depth_msg.header = header
            self.depth_pub.publish(depth_msg)

            rgb_rgb = cv2.cvtColor(rgb, cv2.COLOR_BGR2RGB)
            self._publish_pointcloud(depth, rgb_rgb, K, header)

        except Exception as e:
            rospy.logerr(f"Publishing failed: {e}")

    def _publish_pointcloud(
        self, depth: np.ndarray, rgb: np.ndarray, K: np.ndarray, header: rospy.Header
    ) -> None:
        """Generate and publish point cloud from depth map and RGB image.

        Args:
            depth: Depth map array.
            rgb: RGB image array.
            K: Camera intrinsics matrix.
            header: ROS message header.
        """
        height, width = depth.shape
        if rgb.shape[0] != height or rgb.shape[1] != width:
            rgb = cv2.resize(rgb, (width, height))

        u, v = np.meshgrid(np.arange(width), np.arange(height))
        fx, fy = K[0, 0], K[1, 1]
        cx, cy = K[0, 2], K[1, 2]

        z = depth
        x = (u - cx) * z / fx
        y = (v - cy) * z / fy

        x = x.reshape(-1)
        y = y.reshape(-1)
        z = z.reshape(-1)
        r = rgb[:, :, 0].reshape(-1).astype(np.uint32)
        g = rgb[:, :, 1].reshape(-1).astype(np.uint32)
        b = rgb[:, :, 2].reshape(-1).astype(np.uint32)

        valid = (z > 0) & np.isfinite(z)
        x = x[valid]
        y = y[valid]
        z = z[valid]
        r = r[valid]
        g = g[valid]
        b = b[valid]

        rgb_int = (r << 16) | (g << 8) | b
        rgb_float = rgb_int.view(np.float32)

        points = np.column_stack((x, y, z, rgb_float))

        fields = [
            PointField("x", 0, PointField.FLOAT32, 1),
            PointField("y", 4, PointField.FLOAT32, 1),
            PointField("z", 8, PointField.FLOAT32, 1),
            PointField("rgb", 12, PointField.FLOAT32, 1),
        ]

        pc_msg = pc2.create_cloud(header, fields, points)
        self.pcl_pub.publish(pc_msg)

    def cleanup(self) -> None:
        """Clean up resources before shutdown."""
        rospy.loginfo("Cleaning up resources...")
        self.socket.close()
        self.context.term()


if __name__ == "__main__":
    node = None
    try:
        node = DepthAnythingClient()
        node.run()
    except rospy.ROSInterruptException:
        pass
    except Exception as e:
        rospy.logerr(f"Node crashed: {e}")
    finally:
        if node:
            node.cleanup()<|MERGE_RESOLUTION|>--- conflicted
+++ resolved
@@ -1,7 +1,6 @@
 #!/usr/bin/env python3
 """
 Depth Anything 3 ROS Node - ZeroMQ Client.
-
 This node acts as a ROS interface to a Depth Anything 3 inference server.
 It receives image messages, batches them for efficient processing, and publishes
 depth maps and point clouds based on the inference results.
@@ -52,8 +51,6 @@
         """Initialize the depth estimation client node."""
         rospy.init_node("depth_anything_node", anonymous=True)
 
-<<<<<<< HEAD
-=======
         self._load_parameters()
         self._log_configuration()
         self._initialize_camera_intrinsics()
@@ -64,21 +61,13 @@
 
     def _load_parameters(self) -> None:
         """Load ROS parameters for node configuration."""
->>>>>>> a3b1cd63
         self.zmq_host = rospy.get_param("~zmq_host", "localhost")
         self.zmq_port = rospy.get_param("~zmq_port", 5555)
-        self.camera_input_topic = rospy.get_param("~input_topic", "/camera/image_raw")
-        self.points_topic = rospy.get_param("~output_topic", "/depth_anything/points")
-        #! what is the kind of this?
+        self.input_topic = rospy.get_param("~input_topic", "/camera/image_raw")
+        self.output_topic = rospy.get_param("~output_topic", "/depth_anything/points")
         self.depth_topic = rospy.get_param("~depth_topic", "/depth_anything/depth")
-<<<<<<< HEAD
-
-        self.process_res = rospy.get_param("~process_res", 504)
-        # External Data Parameters
-=======
         self.process_res = rospy.get_param("~process_res", DEFAULT_PROCESS_RESOLUTION)
 
->>>>>>> a3b1cd63
         self.use_external_odom = rospy.get_param("~use_external_odom", False)
         self.camera_namespace = rospy.get_param(
             "~camera_namespace", "cameras/cam_front"
@@ -88,21 +77,6 @@
         )
         self.odom_frame = rospy.get_param("~odom_frame", "odom")
 
-<<<<<<< HEAD
-        # Batching Parameters
-        self.max_batch_size = rospy.get_param("~max_batch_size", 5)
-        self.context_window = rospy.get_param(
-            "~context_window", 0.5
-        )  # seconds: Time window to look back for context frames
-
-        rospy.loginfo("=" * 60)
-        rospy.loginfo("🚀 Depth Anything 3 - ZeroMQ Client Node")
-        rospy.loginfo("=" * 60)
-        rospy.loginfo(f"🔌 ZeroMQ Server: {self.zmq_host}:{self.zmq_port}")
-        rospy.loginfo(f"📥 Input topic: {self.camera_input_topic}")
-        rospy.loginfo(f"📦 Max Batch Size: {self.max_batch_size}")
-        rospy.loginfo(f"🔄 External Odom: {self.use_external_odom}")
-=======
         self.max_batch_size = rospy.get_param("~max_batch_size", DEFAULT_MAX_BATCH_SIZE)
         self.context_window = rospy.get_param(
             "~context_window", DEFAULT_CONTEXT_WINDOW_SEC
@@ -115,21 +89,9 @@
         rospy.loginfo(f"Input topic: {self.input_topic}")
         rospy.loginfo(f"Max batch size: {self.max_batch_size}")
         rospy.loginfo(f"External odometry enabled: {self.use_external_odom}")
->>>>>>> a3b1cd63
         if self.use_external_odom:
             rospy.loginfo(f"TF lookup: {self.odom_frame} -> {self.camera_frame}")
 
-<<<<<<< HEAD
-        # Initialize camera calibration fetcher (keeps subscription active for retries)
-        rospy.loginfo(
-            f"📷 Subscribing to camera intrinsics: {self.camera_namespace}/camera_info"
-        )
-        self.camera_calibration_fetcher = camera_calibrations.CameraCalibrationFetcher(
-            self.camera_namespace, wait_for_camera_info=False
-        )
-        self.intrinsics = None
-        self._try_fetch_intrinsics()
-=======
     def _initialize_camera_intrinsics(self) -> None:
         """Fetch camera intrinsics from camera_info topic."""
         rospy.loginfo(
@@ -159,7 +121,6 @@
                 f"Failed to fetch camera intrinsics: {e}. Using model-estimated values."
             )
             self.intrinsics = None
->>>>>>> a3b1cd63
 
     def _initialize_zmq_connection(self) -> None:
         """Initialize ZeroMQ connection to inference server."""
@@ -186,31 +147,25 @@
         self.latest_extrinsics = None
 
         self.image_sub = rospy.Subscriber(
-            self.camera_input_topic,
+            self.input_topic,
             RosImage,
             self.image_callback,
             queue_size=IMAGE_QUEUE_SIZE,
             buff_size=IMAGE_BUFFER_SIZE,
         )
 
-<<<<<<< HEAD
-        self.pcl_pub = rospy.Publisher(self.points_topic, PointCloud2, queue_size=1)
-        self.depth_pub = rospy.Publisher(self.depth_topic, RosImage, queue_size=1)
-=======
         self.pcl_pub = rospy.Publisher(
             self.output_topic, PointCloud2, queue_size=PCL_QUEUE_SIZE
         )
         self.depth_pub = rospy.Publisher(
             self.depth_topic, RosImage, queue_size=DEPTH_QUEUE_SIZE
         )
->>>>>>> a3b1cd63
 
         self.last_inference_time = INITIAL_INFERENCE_TIME_SEC
         self.processed_count = 0
 
     def _check_server_connection(self) -> bool:
         """Verify ZeroMQ server is available and responsive.
-
         Returns:
             True if server responds successfully, False otherwise.
         """
@@ -223,34 +178,8 @@
             rospy.logerr(f"Connection check failed: {e}")
             return False
 
-<<<<<<< HEAD
-    def _try_fetch_intrinsics(self):
-        """Try to fetch camera intrinsics from the camera_info topic."""
-        if self.intrinsics is not None:
-            return True  # Already have intrinsics
-
-        camera_info = self.camera_calibration_fetcher.get_camera_info()
-        if camera_info is not None:
-            # Extract intrinsics matrix (3x3) from camera_info.K
-            self.intrinsics = np.array(camera_info.K).reshape(3, 3).astype(np.float32)
-            rospy.loginfo(f"✅ Camera intrinsics loaded:")
-            rospy.loginfo(
-                f"   fx={self.intrinsics[0,0]:.2f}, fy={self.intrinsics[1,1]:.2f}"
-            )
-            rospy.loginfo(
-                f"   cx={self.intrinsics[0,2]:.2f}, cy={self.intrinsics[1,2]:.2f}"
-            )
-            return True
-        return False
-
-    def image_callback(self, msg):
-        """
-        Buffer incoming images with their corresponding camera extrinsics.
-=======
     def image_callback(self, msg: RosImage) -> None:
         """Process incoming image messages and buffer them with camera extrinsics.
->>>>>>> a3b1cd63
-
         Args:
             msg: ROS Image message containing the camera frame.
         """
@@ -260,78 +189,8 @@
 
             extrinsics = None
             if self.use_external_odom:
-<<<<<<< HEAD
-                try:
-                    # First try to get transform at exact image timestamp
-                    transform = self.tf_buffer.lookup_transform(
-                        self.odom_frame,
-                        self.camera_frame,
-                        msg.header.stamp,
-                        rospy.Duration(0.05),
-                    )
-                except tf2_ros.ExtrapolationException:
-                    # If image timestamp is in the future, use latest available transform
-                    # This happens when camera publishes faster than odometry
-                    try:
-                        transform = self.tf_buffer.lookup_transform(
-                            self.odom_frame,
-                            self.camera_frame,
-                            rospy.Time(0),  # Use latest available
-                            rospy.Duration(0.05),
-                        )
-                        rospy.logdebug_throttle(
-                            5.0, "Using latest TF (image timestamp ahead of TF data)"
-                        )
-                    except (
-                        tf2_ros.LookupException,
-                        tf2_ros.ConnectivityException,
-                        tf2_ros.ExtrapolationException,
-                    ) as e:
-                        rospy.logwarn_throttle(5.0, f"TF lookup failed: {e}")
-                        transform = None
-                except (
-                    tf2_ros.LookupException,
-                    tf2_ros.ConnectivityException,
-                ) as e:
-                    rospy.logwarn_throttle(5.0, f"TF lookup failed: {e}")
-                    transform = None
-
-                if transform is not None:
-                    # Convert TransformStamped to 4x4 matrix (world-to-camera)
-                    trans = transform.transform.translation
-                    rot = transform.transform.rotation
-
-                    # Build the transformation matrix
-                    quat = [rot.x, rot.y, rot.z, rot.w]
-                    mat = tf_trans.quaternion_matrix(quat)
-                    mat[0, 3] = trans.x
-                    mat[1, 3] = trans.y
-                    mat[2, 3] = trans.z
-
-                    extrinsics = mat.astype(np.float32)
-
-                    # Log the extrinsics matrix in ASCII format (throttled)
-                    rospy.loginfo_once("📐 Camera Extrinsics Matrix (odom → camera):")
-                    rospy.loginfo_once("   ┌                                      ┐")
-                    rospy.loginfo_once(
-                        f"   │ {extrinsics[0,0]:7.4f} {extrinsics[0,1]:7.4f} {extrinsics[0,2]:7.4f} │ {extrinsics[0,3]:7.4f} │  ← [R | t]"
-                    )
-                    rospy.loginfo_once(
-                        f"   │ {extrinsics[1,0]:7.4f} {extrinsics[1,1]:7.4f} {extrinsics[1,2]:7.4f} │ {extrinsics[1,3]:7.4f} │  ← Rotation (3×3) | Translation (3×1)"
-                    )
-                    rospy.loginfo_once(
-                        f"   │ {extrinsics[2,0]:7.4f} {extrinsics[2,1]:7.4f} {extrinsics[2,2]:7.4f} │ {extrinsics[2,3]:7.4f} │  ← World→Camera"
-                    )
-                    rospy.loginfo_once(
-                        f"   │ {extrinsics[3,0]:7.4f} {extrinsics[3,1]:7.4f} {extrinsics[3,2]:7.4f} │ {extrinsics[3,3]:7.4f} │  ← Homogeneous"
-                    )
-                    rospy.loginfo_once("   └                                      ┘")
-
-            # Store image with extrinsics
-=======
                 extrinsics = self._lookup_camera_extrinsics(msg.header.stamp)
 
->>>>>>> a3b1cd63
             self.image_buffer.append((timestamp, cv_image, msg.header, extrinsics))
 
         except CvBridgeError as e:
@@ -339,10 +198,8 @@
 
     def _lookup_camera_extrinsics(self, timestamp: rospy.Time) -> Optional[np.ndarray]:
         """Look up camera extrinsics from TF tree.
-
         Args:
             timestamp: Time at which to look up the transform.
-
         Returns:
             4x4 transformation matrix from odom to camera frame, or None if lookup fails.
         """
@@ -379,7 +236,6 @@
 
     def select_batch(self) -> ImageBatch:
         """Select optimal batch of images from buffer for processing.
-
         Returns:
             List of tuples containing (timestamp, cv_image, header, extrinsics).
         """
@@ -453,9 +309,6 @@
         if not batch:
             return
 
-        # Try to fetch intrinsics if not yet available
-        self._try_fetch_intrinsics()
-
         start_time = time.time()
 
         images_rgb = [cv2.cvtColor(item[1], cv2.COLOR_BGR2RGB) for item in batch]
@@ -520,7 +373,6 @@
         self, depth: np.ndarray, rgb: np.ndarray, K: np.ndarray, header: rospy.Header
     ) -> None:
         """Publish depth map and point cloud results.
-
         Args:
             depth: Depth map array.
             rgb: BGR image array.
@@ -542,7 +394,6 @@
         self, depth: np.ndarray, rgb: np.ndarray, K: np.ndarray, header: rospy.Header
     ) -> None:
         """Generate and publish point cloud from depth map and RGB image.
-
         Args:
             depth: Depth map array.
             rgb: RGB image array.
